--- conflicted
+++ resolved
@@ -747,37 +747,6 @@
 void
 test_exhaust_install (TestSuite *suite)
 {
-<<<<<<< HEAD
-   TestSuite_AddFull (suite,
-                      "/Client/exhaust_cursor/works",
-                      test_exhaust_cursor_works,
-                      NULL,
-                      NULL,
-                      skip_if_no_exhaust);
-   TestSuite_AddFull (
-      suite, "/Client/exhaust_cursor/no_match", test_exhaust_cursor_no_match, NULL, NULL, skip_if_no_exhaust);
-   TestSuite_AddFull (suite,
-                      "/Client/exhaust_cursor/single",
-                      test_exhaust_cursor_single,
-                      NULL,
-                      NULL,
-                      skip_if_no_exhaust);
-   TestSuite_AddFull (suite,
-                      "/Client/exhaust_cursor/pool",
-                      test_exhaust_cursor_pool,
-                      NULL,
-                      NULL,
-                      skip_if_no_exhaust);
-   TestSuite_AddFull (suite,
-                      "/Client/exhaust_cursor/batches",
-                      test_exhaust_cursor_multi_batch,
-                      NULL,
-                      NULL,
-                      skip_if_no_exhaust);
-   TestSuite_AddLive (suite,
-                      "/Client/set_max_await_time_ms",
-                      test_cursor_set_max_await_time_ms);
-=======
    TestSuite_AddFull (suite, "/Client/exhaust_cursor/works", test_exhaust_cursor_works, NULL, NULL, skip_if_no_exhaust);
    TestSuite_AddFull (
       suite, "/Client/exhaust_cursor/no_match", test_exhaust_cursor_no_match, NULL, NULL, skip_if_no_exhaust);
@@ -787,7 +756,6 @@
    TestSuite_AddFull (
       suite, "/Client/exhaust_cursor/batches", test_exhaust_cursor_multi_batch, NULL, NULL, skip_if_no_exhaust);
    TestSuite_AddLive (suite, "/Client/set_max_await_time_ms", test_cursor_set_max_await_time_ms);
->>>>>>> dfd3aece
    TestSuite_AddFull (suite,
                       "/Client/exhaust_cursor/server_hint",
                       test_cursor_server_hint_with_exhaust,
