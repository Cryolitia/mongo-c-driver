/*
 * Copyright 2009-present MongoDB, Inc.
 *
 * Licensed under the Apache License, Version 2.0 (the "License");
 * you may not use this file except in compliance with the License.
 * You may obtain a copy of the License at
 *
 *   http://www.apache.org/licenses/LICENSE-2.0
 *
 * Unless required by applicable law or agreed to in writing, software
 * distributed under the License is distributed on an "AS IS" BASIS,
 * WITHOUT WARRANTIES OR CONDITIONS OF ANY KIND, either express or implied.
 * See the License for the specific language governing permissions and
 * limitations under the License.
 */


#include <bson/bson.h>
#include <bson/bson-string-private.h>

#include "TestSuite.h"
#include "test-libmongoc.h"


static void
test_bson_string_new (void)
{
   bson_string_t *str;
   char *s;

   str = bson_string_new (NULL);
   s = bson_string_free (str, false);
   BSON_ASSERT (s);
   BSON_ASSERT (!strcmp (s, ""));
   bson_free (s);

   str = bson_string_new ("");
   s = bson_string_free (str, false);
   BSON_ASSERT (s);
   BSON_ASSERT (!*s);
   BSON_ASSERT (0 == strcmp (s, ""));
   bson_free (s);

   str = bson_string_new ("abcdef");
   s = bson_string_free (str, false);
   BSON_ASSERT (s);
   BSON_ASSERT (!strcmp (s, "abcdef"));
   bson_free (s);

   str = bson_string_new ("");
   s = bson_string_free (str, true);
   BSON_ASSERT (!s);
}


static void
test_bson_string_append (void)
{
   bson_string_t *str;
   char *s;

   str = bson_string_new (NULL);
   bson_string_append (str, "christian was here");
   bson_string_append (str, "\n");
   s = bson_string_free (str, false);
   BSON_ASSERT (s);
   BSON_ASSERT (!strcmp (s, "christian was here\n"));
   bson_free (s);

   str = bson_string_new (">>>");
   bson_string_append (str, "^^^");
   bson_string_append (str, "<<<");
   s = bson_string_free (str, false);
   BSON_ASSERT (s);
   BSON_ASSERT (!strcmp (s, ">>>^^^<<<"));
   bson_free (s);
}


static void
test_bson_string_append_c (void)
{
   bson_string_t *str;
   char *s;

   str = bson_string_new (NULL);
   bson_string_append_c (str, 'c');
   bson_string_append_c (str, 'h');
   bson_string_append_c (str, 'r');
   bson_string_append_c (str, 'i');
   bson_string_append_c (str, 's');
   s = bson_string_free (str, false);
   BSON_ASSERT (s);
   BSON_ASSERT (!strcmp (s, "chris"));
   bson_free (s);
}


static void
test_bson_string_append_printf (void)
{
   bson_string_t *str;

   str = bson_string_new ("abcd ");
   bson_string_append_printf (str, "%d %d %d", 1, 2, 3);
   BSON_ASSERT (!strcmp (str->str, "abcd 1 2 3"));
   bson_string_truncate (str, 2);
   BSON_ASSERT (!strcmp (str->str, "ab"));
   bson_string_free (str, true);
}


static void
test_bson_string_append_unichar (void)
{
   static const unsigned char test1[] = {0xe2, 0x82, 0xac, 0};
   bson_string_t *str;
   char *s;

   str = bson_string_new (NULL);
   bson_string_append_unichar (str, 0x20AC);
   s = bson_string_free (str, false);
   BSON_ASSERT (s);
   BSON_ASSERT (!strcmp (s, (const char *) test1));
   bson_free (s);
}


static void
test_bson_strdup_printf (void)
{
   char *s;

   s = bson_strdup_printf ("%s:%u", "localhost", 27017);
   BSON_ASSERT (!strcmp (s, "localhost:27017"));
   bson_free (s);
}


static void
test_bson_strdup (void)
{
   char *s;

   s = bson_strdup ("localhost:27017");
   BSON_ASSERT (!strcmp (s, "localhost:27017"));
   bson_free (s);
}


static void
test_bson_strndup (void)
{
   char *s;

   s = bson_strndup ("asdf", 2);
   BSON_ASSERT (!strcmp (s, "as"));
   bson_free (s);

   s = bson_strndup ("asdf", 10);
   BSON_ASSERT (!strcmp (s, "asdf"));
   bson_free (s);

   /* Some tests where we truncate to size n-1, n, n+1 */
   s = bson_strndup ("asdf", 3);
   BSON_ASSERT (!strcmp (s, "asd"));
   bson_free (s);

   s = bson_strndup ("asdf", 4);
   BSON_ASSERT (!strcmp (s, "asdf"));
   bson_free (s);

   s = bson_strndup ("asdf", 5);
   BSON_ASSERT (!strcmp (s, "asdf"));
   bson_free (s);
}


static void
test_bson_strnlen (void)
{
   char *s = "test";

   ASSERT_CMPINT ((int) strlen (s), ==, (int) bson_strnlen (s, 100));
}


typedef struct {
   const char *str;
   int base;
   int64_t rv;
   const char *remaining;
   int _errno;
} strtoll_test;


static void
test_bson_ascii_strtoll (void)
{
#ifdef END
#undef END
#endif
#define END ""
   int64_t rv;
   int i;
   char *endptr;
   strtoll_test tests[] = {/* input, base, expected output, # of chars parsed, expected errno */
                           {"1", 10, 1, END, 0},
                           {"+1", 10, 1, END, 0},
                           {"-1", 10, -1, END, 0},
                           {"0", 10, 0, END, 0},
                           {"0 ", 10, 0, " ", 0},
                           {" 0 ", 10, 0, " ", 0},
                           {" 0", 10, 0, END, 0},
                           {" 0\"", 10, 0, "\"", 0},
                           {"0l", 10, 0, "l", 0},
                           {"0l ", 10, 0, "l ", 0},
                           {"0u", 10, 0, "u", 0},
                           {"0u ", 10, 0, "u ", 0},
                           {"0L", 10, 0, "L", 0},
                           {"0L ", 10, 0, "L ", 0},
                           {"0U", 10, 0, "U", 0},
                           {"0U ", 10, 0, "U ", 0},
                           {"-0", 10, 0, END, 0},
                           {"+0", 10, 0, END, 0},
                           {"010", 8, 8, END, 0},
                           /* stroll "takes as many characters as possible to form a valid base-n
                            * integer", so it ignores "8" and returns 0 */
                           {"08", 0, 0, "8", 0},
                           {"010", 10, 10, END, 0},
                           {"010", 8, 8, END, 0},
                           {"010", 0, 8, END, 0},
                           {"68719476736", 10, 68719476736, END, 0},
                           {"-68719476736", 10, -68719476736, END, 0},
                           {"+68719476736", 10, 68719476736, END, 0},
                           {"   68719476736  ", 10, 68719476736, "  ", 0},
                           {"   68719476736  ", 0, 68719476736, "  ", 0},
                           {"   -68719476736  ", 10, -68719476736, "  ", 0},
                           {"   -68719476736  ", 0, -68719476736, "  ", 0},
                           {"   4611686018427387904LL", 10, 4611686018427387904LL, "LL", 0},
                           {" -4611686018427387904LL ", 10, -4611686018427387904LL, "LL ", 0},
                           {"0x1000000000", 16, 68719476736, END, 0},
                           {"0x1000000000", 0, 68719476736, END, 0},
                           {"-0x1000000000", 16, -68719476736, END, 0},
                           {"-0x1000000000", 0, -68719476736, END, 0},
                           {"+0x1000000000", 16, 68719476736, END, 0},
                           {"+0x1000000000", 0, 68719476736, END, 0},
                           {"01234", 8, 668, END, 0},
                           {"01234", 0, 668, END, 0},
                           {"-01234", 8, -668, END, 0},
                           {"-01234", 0, -668, END, 0},
                           {"+01234", 8, 668, END, 0},
                           {"+01234", 0, 668, END, 0},
                           {"9223372036854775807", 10, INT64_MAX, END, 0},
                           {"-9223372036854775808", 10, INT64_MIN, END, 0},
                           {"9223372036854775808", 10, INT64_MAX, "8", ERANGE},   /* LLONG_MAX+1   */
                           {"-9223372036854775809", 10, INT64_MIN, "9", ERANGE},  /* LLONG_MIN-1   */
                           {"18446744073709551615", 10, INT64_MAX, "5", ERANGE},  /* 2*LLONG_MAX+1 */
                           {"-18446744073709551618", 10, INT64_MIN, "8", ERANGE}, /* 2*LLONG_MIN-1 */
                           {NULL}};

   for (i = 0; tests[i].str; i++) {
      errno = 0;

      rv = bson_ascii_strtoll (tests[i].str, &endptr, tests[i].base);
      ASSERT_CMPINT64 (rv, ==, tests[i].rv);
      ASSERT_CMPINT (errno, ==, tests[i]._errno);
      ASSERT_CMPSTR (endptr, tests[i].remaining);
   }
#undef END
}


static void
test_bson_strncpy (void)
{
   char buf[5];

   bson_strncpy (buf, "foo", sizeof buf);
   ASSERT_CMPSTR ("foo", buf);
   bson_strncpy (buf, "foobar", sizeof buf);
   ASSERT_CMPSTR ("foob", buf);
   /* CDRIVER-2596 make sure strncpy with size 0 doesn't write to buf[-1] */
   bson_strncpy (buf + 1, "z", 0);
   ASSERT_CMPSTR ("foob", buf);
}


static void
test_bson_snprintf (void)
{
   char buf[] = "ab";

   /* CDRIVER-2595 make sure snprintf with size 0 doesn't write to buf[-1] */
   ASSERT_CMPINT (bson_snprintf (buf + 1, 0, "%d", 1), ==, 0);
   ASSERT_CMPSTR (buf, "ab");
}


static void
test_bson_strcasecmp (void)
{
   BSON_ASSERT (!bson_strcasecmp ("FoO", "foo"));
   BSON_ASSERT (bson_strcasecmp ("Foa", "foo") < 0);
   BSON_ASSERT (bson_strcasecmp ("FoZ", "foo") > 0);
}

static void
test_bson_string_truncate (void)
{
   // Test truncating.
   {
      bson_string_t *str = bson_string_new ("foobar");
      ASSERT_CMPSIZE_T (str->len, ==, 6u);
      ASSERT_CMPSIZE_T (str->alloc, ==, 8u);

      bson_string_truncate (str, 2);
      ASSERT_CMPSTR (str->str, "fo");
      ASSERT_CMPSIZE_T (str->len, ==, 2u);
      ASSERT_CMPSIZE_T (str->alloc, ==, 4u);
      bson_string_free (str, true);
   }

   // Test truncating to same length.
   {
      bson_string_t *str = bson_string_new ("foobar");
      ASSERT_CMPSIZE_T (str->len, ==, 6u);
      ASSERT_CMPSIZE_T (str->alloc, ==, 8u);

      bson_string_truncate (str, 6u);
      ASSERT_CMPSTR (str->str, "foobar");
      ASSERT_CMPUINT32 (str->len, ==, 6u);
      ASSERT_CMPSIZE_T (str->alloc, ==, 8u);
      bson_string_free (str, true);
   }

   // Test truncating to 0.
   {
      bson_string_t *str = bson_string_new ("foobar");
      ASSERT_CMPSIZE_T (str->len, ==, 6u);
      ASSERT_CMPSIZE_T (str->alloc, ==, 8u);

      bson_string_truncate (str, 0u);
      ASSERT_CMPSTR (str->str, "");
      ASSERT_CMPUINT32 (str->len, ==, 0u);
      ASSERT_CMPSIZE_T (str->alloc, ==, 1u);
      bson_string_free (str, true);
   }

   // Test truncating beyond string length.
   // The documentation for `bson_string_truncate` says the truncated length "must be smaller or equal to the current
   // length of the string.". However, `bson_string_truncate` does not reject greater lengths. For backwards
   // compatibility, this behavior is preserved.
   {
      bson_string_t *str = bson_string_new ("a");
      bson_string_truncate (str, 2u); // Is not rejected.
      ASSERT_CMPUINT32 (str->len, ==, 2u);
      ASSERT_CMPUINT32 (str->alloc, ==, 4u);
      bson_string_free (str, true);
   }
}

static void
test_bson_string_capacity (void *unused)
{
   BSON_UNUSED (unused);

   char *large_str = bson_malloc (UINT32_MAX);
   memset (large_str, 's', UINT32_MAX); // Do not NULL terminate. Each test case sets NULL byte.

   // Test the largest possible string that can be constructed.
   {
      large_str[UINT32_MAX - 1u] = '\0'; // Set size.
      bson_string_t *str = bson_string_new (large_str);
      bson_string_free (str, true);
      large_str[UINT32_MAX - 1u] = 's'; // Restore.
   }

   // Test appending with `bson_string_append` to get maximum size.
   {
      large_str[UINT32_MAX - 1u] = '\0'; // Set size.
      bson_string_t *str = bson_string_new ("");
      bson_string_append (str, large_str);
      bson_string_free (str, true);
      large_str[UINT32_MAX - 1u] = 's'; // Restore.
   }

   // Test appending with `bson_string_append_c` to get maximum size.
   {
      large_str[UINT32_MAX - 2u] = '\0'; // Set size.
      bson_string_t *str = bson_string_new (large_str);
      bson_string_append_c (str, 'c');
      bson_string_free (str, true);
      large_str[UINT32_MAX - 2u] = 's'; // Restore.
   }

   // Test appending with `bson_string_append_printf` to get maximum size.
   {
      large_str[UINT32_MAX - 2u] = '\0'; // Set size.
      bson_string_t *str = bson_string_new (large_str);
      bson_string_append_printf (str, "c");
      bson_string_free (str, true);
      large_str[UINT32_MAX - 2u] = 's'; // Restore.
   }

   // Test appending with single characters.
   {
      large_str[UINT32_MAX - 2u] = '\0'; // Set size.
      bson_string_t *str = bson_string_new (large_str);
      bson_string_append_unichar (str, (bson_unichar_t) 's');
      bson_string_free (str, true);
      large_str[UINT32_MAX - 2u] = 's'; // Restore.
   }

<<<<<<< HEAD
   // Can truncate strings of length close to UINT32_MAX - 1.
   {
      large_str[UINT32_MAX - 1u] = '\0'; // Set size.
      bson_string_t *str = bson_string_new (large_str);
      bson_string_truncate (str, UINT32_MAX - 2); // Truncate one character.
      ASSERT_CMPSIZE_T (strlen (str->str), ==, UINT32_MAX - 2u);
      bson_string_free (str, true);
      large_str[UINT32_MAX - 1u] = 's'; // Restore.
=======
   // Test allocating the largest possible string.
   {
      bson_string_t *str = _bson_string_alloc (UINT32_MAX - 1u);
      ASSERT_CMPUINT32 (str->alloc, ==, UINT32_MAX);
      ASSERT_CMPUINT32 (str->len, ==, 0);
      bson_string_free (str, true);
>>>>>>> 99bec59d
   }

   bson_free (large_str);
}

static void
test_bson_string_append_ex (void)
{
   bson_string_t *str;

   str = bson_string_new (NULL);
   _bson_string_append_ex (str, "the quick brown fox jumps over the lazy dog", 10);
   ASSERT_CMPSTR (str->str, "the quick ");
   bson_string_free (str, true);

   str = bson_string_new (NULL);
   _bson_string_append_ex (str, "the quick brown fox jumps over the lazy dog", 0);
   ASSERT_CMPSTR (str->str, "");
   bson_string_free (str, true);

   str = bson_string_new (NULL);
   _bson_string_append_ex (str, "the quick\n brown fox jumps over the lazy dog", 10);
   _bson_string_append_ex (str, "the\n quick brown fox jumps over the lazy dog", 5);
   ASSERT_CMPSTR (str->str, "the quick\nthe\n ");
   bson_string_free (str, true);
}

static void
test_bson_string_alloc (void)
{
   bson_string_t *str;

   str = _bson_string_alloc (0);
   ASSERT_CMPUINT32 (str->alloc, ==, 1);
   ASSERT_CMPUINT32 (str->len, ==, 0);
   bson_string_free (str, true);


   str = _bson_string_alloc (1);
   ASSERT_CMPUINT32 (str->alloc, ==, 2);
   ASSERT_CMPUINT32 (str->len, ==, 0);
   bson_string_free (str, true);

   str = _bson_string_alloc (2);
   ASSERT_CMPUINT32 (str->alloc, ==, 4);
   ASSERT_CMPUINT32 (str->len, ==, 0);
   bson_string_free (str, true);

   str = _bson_string_alloc (10);
   ASSERT_CMPUINT32 (str->alloc, ==, 16);
   ASSERT_CMPUINT32 (str->len, ==, 0);
   bson_string_free (str, true);
}

static int
skip_if_no_large_allocations (void)
{
   // Skip tests requiring large allocations.
   // Large allocations were observed to fail when run with TSan, and are time consuming with ASan.
   return test_framework_getenv_bool ("MONGOC_TEST_LARGE_ALLOCATIONS");
}

void
test_string_install (TestSuite *suite)
{
   TestSuite_Add (suite, "/bson/string/new", test_bson_string_new);
   TestSuite_Add (suite, "/bson/string/append", test_bson_string_append);
   TestSuite_Add (suite, "/bson/string/append_c", test_bson_string_append_c);
   TestSuite_Add (suite, "/bson/string/append_printf", test_bson_string_append_printf);
   TestSuite_Add (suite, "/bson/string/append_unichar", test_bson_string_append_unichar);
   TestSuite_Add (suite, "/bson/string/strdup", test_bson_strdup);
   TestSuite_Add (suite, "/bson/string/strdup_printf", test_bson_strdup_printf);
   TestSuite_Add (suite, "/bson/string/strndup", test_bson_strndup);
   TestSuite_Add (suite, "/bson/string/ascii_strtoll", test_bson_ascii_strtoll);
   TestSuite_Add (suite, "/bson/string/strncpy", test_bson_strncpy);
   TestSuite_Add (suite, "/bson/string/snprintf", test_bson_snprintf);
   TestSuite_Add (suite, "/bson/string/strnlen", test_bson_strnlen);
   TestSuite_Add (suite, "/bson/string/strcasecmp", test_bson_strcasecmp);
   TestSuite_AddFull (
      suite, "/bson/string/capacity", test_bson_string_capacity, NULL, NULL, skip_if_no_large_allocations);
<<<<<<< HEAD
   TestSuite_Add (suite, "/bson/string/truncate", test_bson_string_truncate);
=======
   TestSuite_Add (suite, "/bson/string/append_ex", test_bson_string_append_ex);
   TestSuite_Add (suite, "/bson/string/alloc", test_bson_string_alloc);
>>>>>>> 99bec59d
}<|MERGE_RESOLUTION|>--- conflicted
+++ resolved
@@ -412,7 +412,14 @@
       large_str[UINT32_MAX - 2u] = 's'; // Restore.
    }
 
-<<<<<<< HEAD
+   // Test allocating the largest possible string.
+   {
+      bson_string_t *str = _bson_string_alloc (UINT32_MAX - 1u);
+      ASSERT_CMPUINT32 (str->alloc, ==, UINT32_MAX);
+      ASSERT_CMPUINT32 (str->len, ==, 0);
+      bson_string_free (str, true);
+   }
+
    // Can truncate strings of length close to UINT32_MAX - 1.
    {
       large_str[UINT32_MAX - 1u] = '\0'; // Set size.
@@ -421,14 +428,6 @@
       ASSERT_CMPSIZE_T (strlen (str->str), ==, UINT32_MAX - 2u);
       bson_string_free (str, true);
       large_str[UINT32_MAX - 1u] = 's'; // Restore.
-=======
-   // Test allocating the largest possible string.
-   {
-      bson_string_t *str = _bson_string_alloc (UINT32_MAX - 1u);
-      ASSERT_CMPUINT32 (str->alloc, ==, UINT32_MAX);
-      ASSERT_CMPUINT32 (str->len, ==, 0);
-      bson_string_free (str, true);
->>>>>>> 99bec59d
    }
 
    bson_free (large_str);
@@ -509,10 +508,7 @@
    TestSuite_Add (suite, "/bson/string/strcasecmp", test_bson_strcasecmp);
    TestSuite_AddFull (
       suite, "/bson/string/capacity", test_bson_string_capacity, NULL, NULL, skip_if_no_large_allocations);
-<<<<<<< HEAD
-   TestSuite_Add (suite, "/bson/string/truncate", test_bson_string_truncate);
-=======
    TestSuite_Add (suite, "/bson/string/append_ex", test_bson_string_append_ex);
    TestSuite_Add (suite, "/bson/string/alloc", test_bson_string_alloc);
->>>>>>> 99bec59d
+   TestSuite_Add (suite, "/bson/string/truncate", test_bson_string_truncate);
 }