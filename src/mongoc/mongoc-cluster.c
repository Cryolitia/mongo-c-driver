/*
 * Copyright 2013 MongoDB, Inc.
 *
 * Licensed under the Apache License, Version 2.0 (the "License");
 * you may not use this file except in compliance with the License.
 * You may obtain a copy of the License at
 *
 *   http://www.apache.org/licenses/LICENSE-2.0
 *
 * Unless required by applicable law or agreed to in writing, software
 * distributed under the License is distributed on an "AS IS" BASIS,
 * WITHOUT WARRANTIES OR CONDITIONS OF ANY KIND, either express or implied.
 * See the License for the specific language governing permissions and
 * limitations under the License.
 */


#include "mongoc-config.h"

#include <errno.h>
#ifdef MONGOC_ENABLE_SASL
#include <sasl/sasl.h>
#include <sasl/saslutil.h>
#endif
#include <string.h>

#include "mongoc-cluster-private.h"
#include "mongoc-client-private.h"
#include "mongoc-counters-private.h"
#include "mongoc-config.h"
#include "mongoc-error.h"
#include "mongoc-host-list-private.h"
#include "mongoc-log.h"
#include "mongoc-opcode-private.h"
#include "mongoc-read-prefs-private.h"
#include "mongoc-rpc-private.h"
#ifdef MONGOC_ENABLE_SASL
#include "mongoc-sasl-private.h"
#endif
#include "mongoc-b64-private.h"
#include "mongoc-scram-private.h"
#include "mongoc-server-description-private.h"
#include "mongoc-set-private.h"
#include "mongoc-socket.h"
#include "mongoc-stream-private.h"
#include "mongoc-stream-socket.h"
#include "mongoc-thread-private.h"
#include "mongoc-topology-private.h"
#include "mongoc-trace.h"
#include "mongoc-util-private.h"
#include "mongoc-write-concern-private.h"


#undef MONGOC_LOG_DOMAIN
#define MONGOC_LOG_DOMAIN "cluster"


#ifdef _WIN32
# define strcasecmp _stricmp
#endif

#ifndef MAX_RETRY_COUNT
#define MAX_RETRY_COUNT 3
#endif

#define MIN_WIRE_VERSION 0
#define MAX_WIRE_VERSION 3

#define CHECK_CLOSED_DURATION_MSEC 1000

#define DB_AND_CMD_FROM_COLLECTION(outstr, name) \
   do { \
      const char *dot = strchr(name, '.'); \
      if (!dot || ((dot - name) > (sizeof outstr - 6))) { \
         bson_snprintf(outstr, sizeof outstr, "admin.$cmd"); \
      } else { \
         memcpy(outstr, name, dot - name); \
         memcpy(outstr + (dot - name), ".$cmd", 6); \
      } \
   } while (0)

/*
 *--------------------------------------------------------------------------
 *
 * _mongoc_cluster_run_command --
 *
 *       Helper to run a command on a given stream.
 *
 * Returns:
 *       true if successful; otherwise false and @error is set.
 *
 * Side effects:
 *       @reply is set and should ALWAYS be released with bson_destroy().
 *
 *--------------------------------------------------------------------------
 */

static bool
_mongoc_cluster_run_command (mongoc_cluster_t      *cluster,
                             mongoc_stream_t       *stream,
                             const char            *db_name,
                             const bson_t          *command,
                             bson_t                *reply,
                             bson_error_t          *error)
{
   mongoc_buffer_t buffer;
   mongoc_array_t ar;
   mongoc_rpc_t rpc;
   int32_t msg_len;
   bson_t reply_local;
   char ns[MONGOC_NAMESPACE_MAX];

   ENTRY;

   BSON_ASSERT(cluster);
   BSON_ASSERT(db_name);
   BSON_ASSERT(command);

   bson_snprintf(ns, sizeof ns, "%s.$cmd", db_name);

   rpc.query.msg_len = 0;
   rpc.query.request_id = ++cluster->request_id;
   rpc.query.response_to = 0;
   rpc.query.opcode = MONGOC_OPCODE_QUERY;
   rpc.query.flags = MONGOC_QUERY_SLAVE_OK;
   rpc.query.collection = ns;
   rpc.query.skip = 0;
   rpc.query.n_return = -1;
   rpc.query.query = bson_get_data(command);
   rpc.query.fields = NULL;

   _mongoc_array_init (&ar, sizeof (mongoc_iovec_t));
   _mongoc_buffer_init (&buffer, NULL, 0, NULL, NULL);

   _mongoc_rpc_gather(&rpc, &ar);
   _mongoc_rpc_swab_to_le(&rpc);

<<<<<<< HEAD
   DUMP_IOVEC (((mongoc_iovec_t *)ar.data), ((mongoc_iovec_t *)ar.data), ar.len);
   if (!mongoc_stream_writev(node->stream, ar.data, ar.len,
=======
   if (!mongoc_stream_writev(stream, ar.data, ar.len,
>>>>>>> 1c5bc1b0
                             cluster->sockettimeoutms)) {
      GOTO(failure);
   }

   if (!_mongoc_buffer_append_from_stream(&buffer, stream, 4,
                                          cluster->sockettimeoutms, error)) {
      GOTO(failure);
   }

   BSON_ASSERT(buffer.len == 4);

   memcpy(&msg_len, buffer.data, 4);
   msg_len = BSON_UINT32_FROM_LE(msg_len);
   if ((msg_len < 16) || (msg_len > (1024 * 1024 * 16))) {
      GOTO(invalid_reply);
   }

   if (!_mongoc_buffer_append_from_stream(&buffer, stream, msg_len - 4,
                                          cluster->sockettimeoutms, error)) {
      GOTO(failure);
   }

   if (!_mongoc_rpc_scatter(&rpc, buffer.data, buffer.len)) {
      GOTO(invalid_reply);
   }
   DUMP_BYTES (&buffer, buffer.data + buffer.off, buffer.len);

   _mongoc_rpc_swab_from_le(&rpc);

   if (rpc.header.opcode != MONGOC_OPCODE_REPLY) {
      GOTO(invalid_reply);
   }

   if (reply) {
      if (!_mongoc_rpc_reply_get_first(&rpc.reply, &reply_local)) {
         bson_set_error (error,
                         MONGOC_ERROR_BSON,
                         MONGOC_ERROR_BSON_INVALID,
                         "Failed to decode reply BSON document.");
         GOTO(failure);
      }
      bson_copy_to(&reply_local, reply);
      bson_destroy(&reply_local);
   }

   _mongoc_buffer_destroy(&buffer);
   _mongoc_array_destroy(&ar);

   RETURN(true);

invalid_reply:
   bson_set_error(error,
                  MONGOC_ERROR_PROTOCOL,
                  MONGOC_ERROR_PROTOCOL_INVALID_REPLY,
                  "Invalid reply from server.");

failure:
   _mongoc_buffer_destroy(&buffer);
   _mongoc_array_destroy(&ar);

   if (reply) {
      bson_init(reply);
   }

   RETURN(false);
}

/*
 *--------------------------------------------------------------------------
 *
 * _mongoc_cluster_run_ismaster --
 *
 *       Run an ismaster command for the given node and handle result.
 *
 * Returns:
 *       True if ismaster ran successfully, false otherwise.
 *
 * Side effects:
 *       Makes a blocking I/O call.
 *
 *--------------------------------------------------------------------------
 */
static bool
_mongoc_cluster_run_ismaster (mongoc_cluster_t *cluster,
                              mongoc_cluster_node_t *node)
{
   bson_t reply;
   bson_t command;
   bson_error_t error;
   bson_iter_t iter;
   int num_fields = 0;

   bson_init (&command);
   bson_append_int32 (&command, "ismaster", 8, 1);

   _mongoc_cluster_run_command (cluster, node->stream, "admin", &command,
                                &reply, &error);

   bson_iter_init (&iter, &reply);

   while (bson_iter_next (&iter)) {
      num_fields++;
      if (strcmp ("maxWriteBatchSize", bson_iter_key (&iter)) == 0) {
         if (! BSON_ITER_HOLDS_INT32 (&iter)) goto ERROR;
         node->max_write_batch_size = bson_iter_int32 (&iter);
      } else if (strcmp ("minWireVersion", bson_iter_key (&iter)) == 0) {
         if (! BSON_ITER_HOLDS_INT32 (&iter)) goto ERROR;
         node->min_wire_version = bson_iter_int32 (&iter);
      } else if (strcmp ("maxWireVersion", bson_iter_key (&iter)) == 0) {
         if (! BSON_ITER_HOLDS_INT32 (&iter)) goto ERROR;
         node->max_wire_version = bson_iter_int32 (&iter);
      } else if (strcmp ("maxBsonObjSize", bson_iter_key (&iter)) == 0) {
         if (! BSON_ITER_HOLDS_INT32 (&iter)) goto ERROR;
         node->max_bson_obj_size = bson_iter_int32 (&iter);
      } else if (strcmp ("maxMessageSizeBytes", bson_iter_key (&iter)) == 0) {
         if (! BSON_ITER_HOLDS_INT32 (&iter)) goto ERROR;
         node->max_msg_size = bson_iter_int32 (&iter);
      }
   }

   if (num_fields == 0) goto ERROR;

   /* TODO: run ismaster through the topology machinery? */
   bson_destroy (&command);
   bson_destroy (&reply);

   return true;

 ERROR:

   bson_destroy (&command);
   bson_destroy (&reply);

   return false;
}

/*
 *--------------------------------------------------------------------------
 *
 * _mongoc_cluster_build_basic_auth_digest --
 *
 *       Computes the Basic Authentication digest using the credentials
 *       configured for @cluster and the @nonce provided.
 *
 *       The result should be freed by the caller using bson_free() when
 *       they are finished with it.
 *
 * Returns:
 *       A newly allocated string containing the digest.
 *
 * Side effects:
 *       None.
 *
 *--------------------------------------------------------------------------
 */

static char *
_mongoc_cluster_build_basic_auth_digest (mongoc_cluster_t *cluster,
                                         const char       *nonce)
{
   const char *username;
   const char *password;
   char *password_digest;
   char *password_md5;
   char *digest_in;
   char *ret;

   ENTRY;

   /*
    * The following generates the digest to be used for basic authentication
    * with a MongoDB server. More information on the format can be found
    * at the following location:
    *
    * http://docs.mongodb.org/meta-driver/latest/legacy/
    *   implement-authentication-in-driver/
    */

   BSON_ASSERT(cluster);
   BSON_ASSERT(cluster->uri);

   username = mongoc_uri_get_username(cluster->uri);
   password = mongoc_uri_get_password(cluster->uri);
   password_digest = bson_strdup_printf("%s:mongo:%s", username, password);
   password_md5 = _mongoc_hex_md5(password_digest);
   digest_in = bson_strdup_printf("%s%s%s", nonce, username, password_md5);
   ret = _mongoc_hex_md5(digest_in);
   bson_free(digest_in);
   bson_free(password_md5);
   bson_free(password_digest);

   RETURN(ret);
}


/*
 *--------------------------------------------------------------------------
 *
 * _mongoc_cluster_auth_node_cr --
 *
 *       Performs authentication of @node using the credentials provided
 *       when configuring the @cluster instance.
 *
 *       This is the Challenge-Response mode of authentication.
 *
 * Returns:
 *       true if authentication was successful; otherwise false and
 *       @error is set.
 *
 * Side effects:
 *       None.
 *
 *--------------------------------------------------------------------------
 */

static bool
_mongoc_cluster_auth_node_cr (mongoc_cluster_t      *cluster,
                              mongoc_stream_t       *stream,
                              bson_error_t          *error)
{
   bson_iter_t iter;
   const char *auth_source;
   bson_t command = { 0 };
   bson_t reply = { 0 };
   char *digest;
   char *nonce;

   ENTRY;

   BSON_ASSERT(cluster);
   BSON_ASSERT(stream);

   if (!(auth_source = mongoc_uri_get_auth_source(cluster->uri)) ||
       (*auth_source == '\0')) {
      auth_source = "admin";
   }

   /*
    * To authenticate a node using basic authentication, we need to first
    * get the nonce from the server. We use that to hash our password which
    * is sent as a reply to the server. If everything went good we get a
    * success notification back from the server.
    */

   /*
    * Execute the getnonce command to fetch the nonce used for generating
    * md5 digest of our password information.
    */
   bson_init (&command);
   bson_append_int32 (&command, "getnonce", 8, 1);
   if (!_mongoc_cluster_run_command (cluster, stream, auth_source, &command,
                                     &reply, error)) {
      bson_destroy (&command);
      RETURN (false);
   }
   bson_destroy (&command);
   if (!bson_iter_init_find_case (&iter, &reply, "nonce")) {
      bson_set_error (error,
                      MONGOC_ERROR_CLIENT,
                      MONGOC_ERROR_CLIENT_GETNONCE,
                      "Invalid reply from getnonce");
      bson_destroy (&reply);
      RETURN (false);
   }

   /*
    * Build our command to perform the authentication.
    */
   nonce = bson_iter_dup_utf8(&iter, NULL);
   digest = _mongoc_cluster_build_basic_auth_digest(cluster, nonce);
   bson_init(&command);
   bson_append_int32(&command, "authenticate", 12, 1);
   bson_append_utf8(&command, "user", 4,
                    mongoc_uri_get_username(cluster->uri), -1);
   bson_append_utf8(&command, "nonce", 5, nonce, -1);
   bson_append_utf8(&command, "key", 3, digest, -1);
   bson_destroy(&reply);
   bson_free(nonce);
   bson_free(digest);

   /*
    * Execute the authenticate command and check for {ok:1}
    */
   if (!_mongoc_cluster_run_command (cluster, stream, auth_source, &command,
                                     &reply, error)) {
      bson_destroy (&command);
      RETURN (false);
   }

   bson_destroy (&command);

   if (!bson_iter_init_find_case(&iter, &reply, "ok") ||
       !bson_iter_as_bool(&iter)) {
      bson_set_error(error,
                     MONGOC_ERROR_CLIENT,
                     MONGOC_ERROR_CLIENT_AUTHENTICATE,
                     "Failed to authenticate credentials.");
      bson_destroy(&reply);
      RETURN(false);
   }

   bson_destroy(&reply);

   RETURN(true);
}


#ifdef MONGOC_ENABLE_SASL
/*
 *--------------------------------------------------------------------------
 *
 * _mongoc_cluster_get_canonicalized_name --
 *
 *       Query the node to get the canonicalized name. This may happen if
 *       the node has been accessed via an alias.
 *
 *       The gssapi code will use this if canonicalizeHostname is true.
 *
 *       Some underlying layers of krb might do this for us, but they can
 *       be disabled in krb.conf.
 *
 * Returns:
 *       None.
 *
 * Side effects:
 *       None.
 *
 *--------------------------------------------------------------------------
 */

static bool
_mongoc_cluster_get_canonicalized_name (mongoc_cluster_t      *cluster, /* IN */
                                        mongoc_stream_t       *node_stream,    /* IN */
                                        char                  *name,    /* OUT */
                                        size_t                 namelen, /* IN */
                                        bson_error_t          *error)   /* OUT */
{
   mongoc_stream_t *stream;
   mongoc_stream_t *tmp;
   mongoc_socket_t *sock = NULL;
   char *canonicalized;

   ENTRY;

   BSON_ASSERT (cluster);
   BSON_ASSERT (node_stream);
   BSON_ASSERT (name);

   /*
    * Find the underlying socket used in the stream chain.
    */
   for (stream = node_stream; stream;) {
      if ((tmp = mongoc_stream_get_base_stream (stream))) {
         stream = tmp;
         continue;
      }
      break;
   }

   BSON_ASSERT (stream);

   if (stream->type == MONGOC_STREAM_SOCKET) {
      sock = mongoc_stream_socket_get_socket ((mongoc_stream_socket_t *)stream);
      if (sock) {
         canonicalized = mongoc_socket_getnameinfo (sock);
         if (canonicalized) {
            bson_snprintf (name, namelen, "%s", canonicalized);
            bson_free (canonicalized);
            RETURN (true);
         }
      }
   }

   RETURN (false);
}
#endif


#ifdef MONGOC_ENABLE_SASL
/*
 *--------------------------------------------------------------------------
 *
 * _mongoc_cluster_auth_node_sasl --
 *
 *       Perform authentication for a cluster node using SASL. This is
 *       only supported for GSSAPI at the moment.
 *
 * Returns:
 *       true if successful; otherwise false and @error is set.
 *
 * Side effects:
 *       error may be set.
 *
 *--------------------------------------------------------------------------
 */

static bool
_mongoc_cluster_auth_node_sasl (mongoc_cluster_t            *cluster,
                                mongoc_stream_t             *stream,
                                mongoc_server_description_t *sd,
                                bson_error_t                *error)
{
   uint32_t buflen = 0;
   mongoc_sasl_t sasl;
   const bson_t *options;
   bson_iter_t iter;
   bool ret = false;
   char real_name [BSON_HOST_NAME_MAX + 1];
   const char *service_name;
   const char *mechanism;
   const char *tmpstr;
   uint8_t buf[4096] = { 0 };
   bson_t cmd;
   bson_t reply;
   int conv_id = 0;

   BSON_ASSERT (cluster);
   BSON_ASSERT (stream);

   options = mongoc_uri_get_options (cluster->uri);

   _mongoc_sasl_init (&sasl);

   if ((mechanism = mongoc_uri_get_auth_mechanism (cluster->uri))) {
      _mongoc_sasl_set_mechanism (&sasl, mechanism);
   }

   if (bson_iter_init_find_case (&iter, options, "gssapiservicename") &&
       BSON_ITER_HOLDS_UTF8 (&iter) &&
       (service_name = bson_iter_utf8 (&iter, NULL))) {
      _mongoc_sasl_set_service_name (&sasl, service_name);
   }

   _mongoc_sasl_set_pass (&sasl, mongoc_uri_get_password (cluster->uri));
   _mongoc_sasl_set_user (&sasl, mongoc_uri_get_username (cluster->uri));

   /*
    * If the URI requested canonicalizeHostname, we need to resolve the real
    * hostname for the IP Address and pass that to the SASL layer. Some
    * underlying GSSAPI layers will do this for us, but can be disabled in
    * their config (krb.conf).
    *
    * This allows the consumer to specify canonicalizeHostname=true in the URI
    * and have us do that for them.
    *
    * See CDRIVER-323 for more information.
    */
   if (bson_iter_init_find_case (&iter, options, "canonicalizeHostname") &&
       BSON_ITER_HOLDS_BOOL (&iter) &&
       bson_iter_bool (&iter)) {
      if (_mongoc_cluster_get_canonicalized_name (cluster, stream, real_name,
                                                  sizeof real_name, error)) {
         _mongoc_sasl_set_service_host (&sasl, real_name);
      } else {
         _mongoc_sasl_set_service_host (&sasl, sd->host.host);
      }
   } else {
      _mongoc_sasl_set_service_host (&sasl, sd->host.host);
   }

   for (;;) {
      if (!_mongoc_sasl_step (&sasl, buf, buflen, buf, sizeof buf, &buflen, error)) {
         goto failure;
      }

      bson_init (&cmd);

      if (sasl.step == 1) {
         BSON_APPEND_INT32 (&cmd, "saslStart", 1);
         BSON_APPEND_UTF8 (&cmd, "mechanism", mechanism ? mechanism : "GSSAPI");
         bson_append_utf8 (&cmd, "payload", 7, (const char *)buf, buflen);
         BSON_APPEND_INT32 (&cmd, "autoAuthorize", 1);
      } else {
         BSON_APPEND_INT32 (&cmd, "saslContinue", 1);
         BSON_APPEND_INT32 (&cmd, "conversationId", conv_id);
         bson_append_utf8 (&cmd, "payload", 7, (const char *)buf, buflen);
      }

      MONGOC_INFO ("SASL: authenticating \"%s\" (step %d)",
                   mongoc_uri_get_username (cluster->uri),
                   sasl.step);

      if (!_mongoc_cluster_run_command (cluster, stream, "$external", &cmd, &reply, error)) {
         bson_destroy (&cmd);
         goto failure;
      }

      bson_destroy (&cmd);

      if (bson_iter_init_find (&iter, &reply, "done") &&
          bson_iter_as_bool (&iter)) {
         bson_destroy (&reply);
         break;
      }

      if (!bson_iter_init_find (&iter, &reply, "ok") ||
          !bson_iter_as_bool (&iter) ||
          !bson_iter_init_find (&iter, &reply, "conversationId") ||
          !BSON_ITER_HOLDS_INT32 (&iter) ||
          !(conv_id = bson_iter_int32 (&iter)) ||
          !bson_iter_init_find (&iter, &reply, "payload") ||
          !BSON_ITER_HOLDS_UTF8 (&iter)) {
         MONGOC_INFO ("SASL: authentication failed for \"%s\"",
                      mongoc_uri_get_username (cluster->uri));
         bson_destroy (&reply);
         bson_set_error (error,
                         MONGOC_ERROR_CLIENT,
                         MONGOC_ERROR_CLIENT_AUTHENTICATE,
                         "Received invalid SASL reply from MongoDB server.");
         goto failure;
      }

      tmpstr = bson_iter_utf8 (&iter, &buflen);

      if (buflen > sizeof buf) {
         bson_set_error (error,
                         MONGOC_ERROR_CLIENT,
                         MONGOC_ERROR_CLIENT_AUTHENTICATE,
                         "SASL reply from MongoDB is too large.");
         goto failure;
      }

      memcpy (buf, tmpstr, buflen);

      bson_destroy (&reply);
   }

   MONGOC_INFO ("SASL: \"%s\" authenticated",
                mongoc_uri_get_username (cluster->uri));

   ret = true;

failure:
   _mongoc_sasl_destroy (&sasl);

   return ret;
}
#endif


/*
 *--------------------------------------------------------------------------
 *
 * _mongoc_cluster_auth_node_plain --
 *
 *       Perform SASL PLAIN authentication for @node. We do this manually
 *       instead of using the SASL module because its rather simplistic.
 *
 * Returns:
 *       true if successful; otherwise false and error is set.
 *
 * Side effects:
 *       error may be set.
 *
 *--------------------------------------------------------------------------
 */

static bool
_mongoc_cluster_auth_node_plain (mongoc_cluster_t      *cluster,
                                 mongoc_stream_t       *stream,
                                 bson_error_t          *error)
{
   char buf[4096];
   int buflen = 0;
   bson_iter_t iter;
   const char *username;
   const char *password;
   const char *errmsg = "Unknown authentication error.";
   bson_t b = BSON_INITIALIZER;
   bson_t reply;
   size_t len;
   char *str;

   BSON_ASSERT (cluster);
   BSON_ASSERT (stream);

   username = mongoc_uri_get_username (cluster->uri);
   if (!username) {
      username = "";
   }

   password = mongoc_uri_get_password (cluster->uri);
   if (!password) {
      password = "";
   }

   str = bson_strdup_printf ("%c%s%c%s", '\0', username, '\0', password);
   len = strlen (username) + strlen (password) + 2;
   buflen = mongoc_b64_ntop ((const uint8_t *) str, len, buf, sizeof buf);
   bson_free (str);

   if (buflen == -1) {
      bson_set_error (error,
                      MONGOC_ERROR_CLIENT,
                      MONGOC_ERROR_CLIENT_AUTHENTICATE,
                      "failed base64 encoding message");
      return false;
   }

   BSON_APPEND_INT32 (&b, "saslStart", 1);
   BSON_APPEND_UTF8 (&b, "mechanism", "PLAIN");
   bson_append_utf8 (&b, "payload", 7, (const char *)buf, buflen);
   BSON_APPEND_INT32 (&b, "autoAuthorize", 1);

   if (!_mongoc_cluster_run_command (cluster, stream, "$external", &b, &reply, error)) {
      bson_destroy (&b);
      return false;
   }

   bson_destroy (&b);

   if (!bson_iter_init_find_case (&iter, &reply, "ok") ||
       !bson_iter_as_bool (&iter)) {
      if (bson_iter_init_find_case (&iter, &reply, "errmsg") &&
          BSON_ITER_HOLDS_UTF8 (&iter)) {
         errmsg = bson_iter_utf8 (&iter, NULL);
      }
      bson_set_error (error,
                      MONGOC_ERROR_CLIENT,
                      MONGOC_ERROR_CLIENT_AUTHENTICATE,
                      "%s", errmsg);
      bson_destroy (&reply);
      return false;
   }

   bson_destroy (&reply);

   return true;
}


#ifdef MONGOC_ENABLE_SSL
static bool
_mongoc_cluster_auth_node_x509 (mongoc_cluster_t      *cluster,
                                mongoc_stream_t       *stream,
                                bson_error_t          *error)
{
   const char *username = "";
   const char *errmsg = "X509 authentication failure";
   bson_iter_t iter;
   bool ret = false;
   bson_t cmd;
   bson_t reply;

   BSON_ASSERT (cluster);
   BSON_ASSERT (stream);

   username = mongoc_uri_get_username (cluster->uri);
   if (username) {
      MONGOC_INFO ("X509: got username (%s) from URI", username);
   } else {
      if (!cluster->client->ssl_opts.pem_file) {
         bson_set_error (error,
                         MONGOC_ERROR_CLIENT,
                         MONGOC_ERROR_CLIENT_AUTHENTICATE,
                         "cannot determine username "
                         "please either set it as part of the connection string or "
                         "call mongoc_client_set_ssl_opts() "
                         "with pem file for X-509 auth.");
         return false;
      }

      if (cluster->client->pem_subject) {
         username = cluster->client->pem_subject;
         MONGOC_INFO ("X509: got username (%s) from certificate", username);
      }
   }

   bson_init (&cmd);
   BSON_APPEND_INT32 (&cmd, "authenticate", 1);
   BSON_APPEND_UTF8 (&cmd, "mechanism", "MONGODB-X509");
   BSON_APPEND_UTF8 (&cmd, "user", username);

   if (!_mongoc_cluster_run_command (cluster, stream, "$external", &cmd, &reply,
                                     error)) {
      bson_destroy (&cmd);
      return false;
   }

   if (!bson_iter_init_find (&iter, &reply, "ok") ||
       !bson_iter_as_bool (&iter)) {
      if (bson_iter_init_find (&iter, &reply, "errmsg") &&
          BSON_ITER_HOLDS_UTF8 (&iter)) {
         errmsg = bson_iter_utf8 (&iter, NULL);
      }
      bson_set_error (error,
                      MONGOC_ERROR_CLIENT,
                      MONGOC_ERROR_CLIENT_AUTHENTICATE,
                      "%s", errmsg);
      goto failure;
   }

   ret = true;

failure:

   bson_destroy (&cmd);
   bson_destroy (&reply);

   return ret;
}
#endif


#ifdef MONGOC_ENABLE_SSL
static bool
_mongoc_cluster_auth_node_scram (mongoc_cluster_t      *cluster,
                                 mongoc_stream_t       *stream,
                                 bson_error_t          *error)
{
   uint32_t buflen = 0;
   mongoc_scram_t scram;
   bson_iter_t iter;
   bool ret = false;
   const char *tmpstr;
   const char *auth_source;
   uint8_t buf[4096] = { 0 };
   bson_t cmd;
   bson_t reply;
   int conv_id = 0;
   bson_subtype_t btype;

   BSON_ASSERT (cluster);
   BSON_ASSERT (stream);

   if (!(auth_source = mongoc_uri_get_auth_source(cluster->uri)) ||
       (*auth_source == '\0')) {
      auth_source = "admin";
   }

   _mongoc_scram_init(&scram);

   _mongoc_scram_set_pass (&scram, mongoc_uri_get_password (cluster->uri));
   _mongoc_scram_set_user (&scram, mongoc_uri_get_username (cluster->uri));

   for (;;) {
      if (!_mongoc_scram_step (&scram, buf, buflen, buf, sizeof buf, &buflen, error)) {
         goto failure;
      }

      bson_init (&cmd);

      if (scram.step == 1) {
         BSON_APPEND_INT32 (&cmd, "saslStart", 1);
         BSON_APPEND_UTF8 (&cmd, "mechanism", "SCRAM-SHA-1");
         bson_append_binary (&cmd, "payload", 7, BSON_SUBTYPE_BINARY, buf, buflen);
         BSON_APPEND_INT32 (&cmd, "autoAuthorize", 1);
      } else {
         BSON_APPEND_INT32 (&cmd, "saslContinue", 1);
         BSON_APPEND_INT32 (&cmd, "conversationId", conv_id);
         bson_append_binary (&cmd, "payload", 7, BSON_SUBTYPE_BINARY, buf, buflen);
      }

      MONGOC_INFO ("SCRAM: authenticating \"%s\" (step %d)",
                   mongoc_uri_get_username (cluster->uri),
                   scram.step);

      if (!_mongoc_cluster_run_command (cluster, stream, auth_source, &cmd, &reply, error)) {
         bson_destroy (&cmd);
         goto failure;
      }

      bson_destroy (&cmd);

      if (bson_iter_init_find (&iter, &reply, "done") &&
          bson_iter_as_bool (&iter)) {
         bson_destroy (&reply);
         break;
      }

      if (!bson_iter_init_find (&iter, &reply, "ok") ||
          !bson_iter_as_bool (&iter) ||
          !bson_iter_init_find (&iter, &reply, "conversationId") ||
          !BSON_ITER_HOLDS_INT32 (&iter) ||
          !(conv_id = bson_iter_int32 (&iter)) ||
          !bson_iter_init_find (&iter, &reply, "payload") ||
          !BSON_ITER_HOLDS_BINARY(&iter)) {
         const char *errmsg = "Received invalid SCRAM reply from MongoDB server.";

         MONGOC_INFO ("SCRAM: authentication failed for \"%s\"",
                      mongoc_uri_get_username (cluster->uri));

         if (bson_iter_init_find (&iter, &reply, "errmsg") &&
               BSON_ITER_HOLDS_UTF8 (&iter)) {
            errmsg = bson_iter_utf8 (&iter, NULL);
         }

         bson_set_error (error,
                         MONGOC_ERROR_CLIENT,
                         MONGOC_ERROR_CLIENT_AUTHENTICATE,
                         "%s", errmsg);
         bson_destroy (&reply);
         goto failure;
      }

      bson_iter_binary (&iter, &btype, &buflen, (const uint8_t**)&tmpstr);

      if (buflen > sizeof buf) {
         bson_set_error (error,
                         MONGOC_ERROR_CLIENT,
                         MONGOC_ERROR_CLIENT_AUTHENTICATE,
                         "SCRAM reply from MongoDB is too large.");
         goto failure;
      }

      memcpy (buf, tmpstr, buflen);

      bson_destroy (&reply);
   }

   MONGOC_INFO ("SCRAM: \"%s\" authenticated",
                mongoc_uri_get_username (cluster->uri));

   ret = true;

failure:
   _mongoc_scram_destroy (&scram);

   return ret;
}
#endif


/*
 *--------------------------------------------------------------------------
 *
 * _mongoc_cluster_auth_node --
 *
 *       Authenticate a cluster node depending on the required mechanism.
 *
 * Returns:
 *       true if authenticated. false on failure and @error is set.
 *
 * Side effects:
 *       @error is set on failure.
 *
 *--------------------------------------------------------------------------
 */

static bool
_mongoc_cluster_auth_node (mongoc_cluster_t            *cluster,
                           mongoc_stream_t             *stream,
                           mongoc_server_description_t *sd,
                           int32_t                      max_wire_version,
                           bson_error_t                *error)
{
   bool ret = false;
   const char *mechanism;

   BSON_ASSERT (cluster);
   BSON_ASSERT (stream);
   BSON_ASSERT (sd);

   mechanism = mongoc_uri_get_auth_mechanism (cluster->uri);

   /* Use cached max_wire_version, not value from sd */
   if (!mechanism) {
      if (max_wire_version < 3) {
         mechanism = "MONGODB-CR";
      } else {
         mechanism = "SCRAM-SHA-1";
      }
   }

   if (0 == strcasecmp (mechanism, "MONGODB-CR")) {
      ret = _mongoc_cluster_auth_node_cr (cluster, stream, error);
#ifdef MONGOC_ENABLE_SSL
   } else if (0 == strcasecmp (mechanism, "MONGODB-X509")) {
      ret = _mongoc_cluster_auth_node_x509 (cluster, stream, error);
   } else if (0 == strcasecmp (mechanism, "SCRAM-SHA-1")) {
      ret = _mongoc_cluster_auth_node_scram (cluster, stream, error);
#endif
#ifdef MONGOC_ENABLE_SASL
   } else if (0 == strcasecmp (mechanism, "GSSAPI")) {
      ret = _mongoc_cluster_auth_node_sasl (cluster, stream, sd, error);
#endif
   } else if (0 == strcasecmp (mechanism, "PLAIN")) {
      ret = _mongoc_cluster_auth_node_plain (cluster, stream, error);
   } else {
      bson_set_error (error,
                      MONGOC_ERROR_CLIENT,
                      MONGOC_ERROR_CLIENT_AUTHENTICATE,
                      "The authentication mechanism \"%s\" is not supported.",
                      mechanism);
   }

   if (!ret) {
      mongoc_counter_auth_failure_inc ();
   } else {
      mongoc_counter_auth_success_inc ();
   }

   return ret;
}


/*
 *--------------------------------------------------------------------------
 *
 * mongoc_cluster_disconnect_node --
 *
 *       Remove a node from the set of nodes. This should be done if
 *       a stream in the set is found to be invalid.
 *
 * Returns:
 *       None.
 *
 * Side effects:
 *       Removes node from cluster's set of nodes.
 *
 *--------------------------------------------------------------------------
 */

void
mongoc_cluster_disconnect_node (mongoc_cluster_t *cluster, uint32_t server_id)
{
   if (cluster->client->topology->single_threaded) {
      return;
   }

   mongoc_set_rm(cluster->nodes, server_id);
}

static void
_mongoc_cluster_node_dtor (void *data_,
                           void *ctx_)
{
   mongoc_cluster_node_t *node = data_;

   mongoc_stream_destroy (node->stream);
}

static void
_mongoc_cluster_node_destroy (mongoc_cluster_node_t *node)
{
   _mongoc_cluster_node_dtor (node, NULL);
   bson_free (node);
}

static mongoc_cluster_node_t *
_mongoc_cluster_node_new (mongoc_stream_t *stream)
{
   mongoc_cluster_node_t *node;

   if (!stream) {
      return NULL;
   }

   node = bson_malloc0(sizeof *node);

   node->stream = stream;
   node->timestamp = bson_get_monotonic_time ();

   node->max_wire_version = MONGOC_CLUSTER_DEFAULT_WIRE_VERSION;
   node->min_wire_version = MONGOC_CLUSTER_DEFAULT_WIRE_VERSION;

   node->max_write_batch_size = MONGOC_CLUSTER_DEFAULT_WRITE_BATCH_SIZE;
   node->max_bson_obj_size = MONGOC_CLUSTER_DEFAULT_BSON_OBJ_SIZE;
   node->max_msg_size = MONGOC_CLUSTER_DEFAULT_MAX_MSG_SIZE;

   return node;
}

/*
 *--------------------------------------------------------------------------
 *
 * mongoc_cluster_add_node --
 *
 *       Add a new node to this cluster for the given server description.
 *
 *       NOTE: does NOT check if this server is already in the cluster.
 *
 * Returns:
 *       None.
 *
 * Side effects:
 *       None.
 *
 *--------------------------------------------------------------------------
 */
static mongoc_stream_t *
_mongoc_cluster_add_node (mongoc_cluster_t *cluster,
                          mongoc_server_description_t *sd,
                          bson_error_t *error /* OUT */)
{
<<<<<<< HEAD
   const mongoc_host_list_t *hosts;
   const mongoc_host_list_t *iter;
   mongoc_cluster_node_t node;
   mongoc_cluster_node_t *saved_nodes;
   size_t saved_nodes_len;
   mongoc_host_list_t host;
=======
   mongoc_topology_scanner_node_t *scanner_node;
   mongoc_cluster_node_t *cluster_node;
>>>>>>> 1c5bc1b0
   mongoc_stream_t *stream;

   ENTRY;

   BSON_ASSERT (cluster);

<<<<<<< HEAD
   saved_nodes = bson_malloc0(cluster->nodes_len * sizeof(*saved_nodes));
   saved_nodes_len = cluster->nodes_len;
=======
   MONGOC_DEBUG ("Adding new server to cluster: %s", sd->connection_address);
>>>>>>> 1c5bc1b0

   /* if the topology is single-threaded, we share its streams */
   if (cluster->client->topology->single_threaded) {
      scanner_node = mongoc_topology_scanner_get_node(cluster->client->topology->scanner,
                                                       sd->id);

      if (!scanner_node) {
         RETURN (NULL);
      }

      stream = scanner_node->stream;
      if (!stream) {
         MONGOC_WARNING ("Failed connection to %s", sd->connection_address);
         RETURN (NULL);
      }

      /* we may need to authenticate */
      if (!scanner_node->has_auth && cluster->requires_auth) {
         if (!_mongoc_cluster_auth_node (cluster, stream, sd, sd->max_wire_version, error)) {
            MONGOC_WARNING ("Failed authentication to %s", sd->connection_address);
            RETURN (NULL);
         }
         scanner_node->has_auth = true;
      }

      RETURN (stream);
   }

   stream = _mongoc_client_create_stream(cluster->client, &sd->host, error);
   if (!stream) {
      MONGOC_WARNING ("Failed connection to %s", sd->connection_address);
      RETURN (NULL);
   }

   /* take critical fields from a fresh ismaster */
   cluster_node = _mongoc_cluster_node_new (stream);
   if (!_mongoc_cluster_run_ismaster (cluster, cluster_node)) {
      _mongoc_cluster_node_destroy (cluster_node);
      MONGOC_WARNING ("Failed connection to %s", sd->connection_address);
      RETURN (NULL);
   }

   if (cluster->requires_auth) {
      if (!_mongoc_cluster_auth_node (cluster, cluster_node->stream, sd,
                                      cluster_node->max_wire_version, error)) {
         MONGOC_WARNING ("Failed authentication to %s", sd->connection_address);
         _mongoc_cluster_node_destroy (cluster_node);
         RETURN (NULL);
      }
   }

   mongoc_set_add (cluster->nodes, sd->id, cluster_node);

   RETURN (stream);
}

/*
 *--------------------------------------------------------------------------
 *
 * mongoc_cluster_fetch_stream --
 *
 *       Fetch the stream for @server_id.
 *
 *       Returns a mongoc_stream_t on success, NULL on failure, in
 *       which case @error will be set.
 *
 * Returns:
 *       A stream, or NULL
 *
 * Side effects:
 *       May add more streams to @cluster->nodes.
 *       May set @error.
 *
 *--------------------------------------------------------------------------
 */
mongoc_stream_t *
mongoc_cluster_fetch_stream (mongoc_cluster_t *cluster,
                             uint32_t server_id,
                             bson_error_t *error)
{
   mongoc_topology_scanner_node_t *scanner_node;
   mongoc_cluster_node_t *cluster_node;
   mongoc_server_description_t *sd;
   mongoc_stream_t *stream = NULL;

   bson_return_val_if_fail(cluster, NULL);

   scanner_node = mongoc_topology_scanner_get_node(cluster->client->topology->scanner, server_id);
   if (!scanner_node) {
      goto FETCH_FAIL;
   }

   /* in the single-threaded use case we share topology's streams */
   if (cluster->client->topology->single_threaded) {

      stream = scanner_node->stream;
      if (!stream) {
         goto FETCH_FAIL;
      }

      /* if stream exists but isn't authed, a disconnect happened */
      if (cluster->requires_auth && !scanner_node->has_auth) {

         /* try to reconnect and re-authenticate */
         sd = mongoc_topology_server_by_id(cluster->client->topology, server_id);
         if (!sd) {
            goto FETCH_FAIL;
         }

         /* In single-threaded mode, we can use sd's max_wire_version */
         if (!_mongoc_cluster_auth_node (cluster, stream, sd, sd->max_wire_version, error)) {
            goto FETCH_FAIL;
         }
         scanner_node->has_auth = true;
      }
   } else {
      cluster_node = mongoc_set_get(cluster->nodes, server_id);
      if (!cluster_node) {
         goto FETCH_FAIL;
      }

      /* if our stream is out-of-date, create a new one
         TODO this could maybe be more efficient */
      if (cluster_node->timestamp < scanner_node->timestamp) {
         sd = mongoc_topology_server_by_id(cluster->client->topology, server_id);
         if (!sd) {
            goto FETCH_FAIL;
         }

         mongoc_stream_destroy (cluster_node->stream);
         cluster_node->stream = _mongoc_client_create_stream(cluster->client, &sd->host, error);
         cluster_node->timestamp = bson_get_monotonic_time ();

         if (cluster_node->stream) {
            /* call ismaster here to refresh critical fields */
            if (!_mongoc_cluster_run_ismaster (cluster, cluster_node)) {
               goto FETCH_FAIL;
            }

            if (cluster->requires_auth) {
               /* to avoid race condition, auth with cached max_wire_version */
               if (!_mongoc_cluster_auth_node (cluster, cluster_node->stream, sd,
                                               cluster_node->max_wire_version, error)) {
                  goto FETCH_FAIL;
               }
            }
         }
      }

      stream = cluster_node->stream;
   }

<<<<<<< HEAD
   for (liter = list, i = 0; liter; liter = liter->next, i++) {}
   cluster->nodes = bson_realloc (cluster->nodes, sizeof (*cluster->nodes) * i);
   cluster->nodes_len = i;

   for (liter = list, i = 0; liter; liter = liter->next) {
      if (!_mongoc_host_list_from_string(&host, liter->data)) {
         MONGOC_WARNING("Failed to parse host and port: \"%s\"",
                        (char *)liter->data);
         continue;
      }
=======
   if (!stream) {
      goto FETCH_FAIL;
   }

   return stream;
>>>>>>> 1c5bc1b0

 FETCH_FAIL:

<<<<<<< HEAD
      for (j = 0; j < saved_nodes_len; j++) {
         if (0 == strcmp (saved_nodes [j].host.host_and_port,
                          host.host_and_port)) {
            stream = saved_nodes [j].stream;
            saved_nodes [j].stream = NULL;
         }
      }
=======
   bson_set_error(error,
                  MONGOC_ERROR_STREAM,
                  MONGOC_ERROR_STREAM_NOT_ESTABLISHED,
                  "No stream available for server_id %u", server_id);
>>>>>>> 1c5bc1b0

   mongoc_cluster_disconnect_node(cluster, server_id);

   return NULL;
}

/*
 *--------------------------------------------------------------------------
 *
 * mongoc_cluster_init --
 *
 *       Initializes @cluster using the @uri and @client provided. The
 *       @uri is used to determine the "mode" of the cluster. Based on the
 *       uri we can determine if we are connected to a single host, a
 *       replicaSet, or a shardedCluster.
 *
 * Returns:
 *       None.
 *
 * Side effects:
 *       @cluster is initialized.
 *
 *--------------------------------------------------------------------------
 */

void
mongoc_cluster_init (mongoc_cluster_t   *cluster,
                     const mongoc_uri_t *uri,
                     void               *client)
{
   ENTRY;

   bson_return_if_fail(cluster);
   bson_return_if_fail(uri);

   memset (cluster, 0, sizeof *cluster);

   cluster->uri = mongoc_uri_copy(uri);
   cluster->client = client;
   cluster->requires_auth = (mongoc_uri_get_username(uri) ||
                             mongoc_uri_get_auth_mechanism(uri));

   cluster->sec_latency_ms = 15;
   cluster->sockettimeoutms = MONGOC_DEFAULT_SOCKETTIMEOUTMS;

   /* TODO for single-threaded case we don't need this */
   cluster->nodes = mongoc_set_new(8, _mongoc_cluster_node_dtor, NULL);

   _mongoc_array_init (&cluster->iov, sizeof (mongoc_iovec_t));

<<<<<<< HEAD
   cluster->nodes_len = i;

   _mongoc_list_foreach(list, (void(*)(void*,void*))bson_free, NULL);
   _mongoc_list_destroy(list);
=======
   EXIT;
}
>>>>>>> 1c5bc1b0


<<<<<<< HEAD
   for (j = 0; j < saved_nodes_len; j++) {
      if (saved_nodes [j].stream) {
         mongoc_stream_destroy (saved_nodes [j].stream);
         saved_nodes [j].stream = NULL;
      }
   }
=======
/*
 *--------------------------------------------------------------------------
 *
 * mongoc_cluster_destroy --
 *
 *       Clean up after @cluster and destroy all active connections.
 *       All resources for @cluster are released.
 *
 * Returns:
 *       None.
 *
 * Side effects:
 *       Everything.
 *
 *--------------------------------------------------------------------------
 */
>>>>>>> 1c5bc1b0

void
mongoc_cluster_destroy (mongoc_cluster_t *cluster) /* INOUT */
{
   ENTRY;

   bson_return_if_fail(cluster);

   mongoc_uri_destroy(cluster->uri);

   mongoc_set_destroy(cluster->nodes);

   _mongoc_array_destroy(&cluster->iov);

   EXIT;
}


/*
 *--------------------------------------------------------------------------
 *
 * mongoc_cluster_select_by_optype --
 *
 *       Internal server selection.
 *
 *       NOTE: caller becomes the owner of returned server description
 *       and must clean it up.
 *
 *
 *--------------------------------------------------------------------------
 */
static mongoc_server_description_t *
_mongoc_cluster_select_by_optype(mongoc_cluster_t *cluster,
                                 mongoc_ss_optype_t optype,
                                 const mongoc_write_concern_t *write_concern,
                                 const mongoc_read_prefs_t    *read_prefs,
                                 bson_error_t                 *error)
{
   mongoc_stream_t *stream;
   mongoc_server_description_t *selected_server;

   ENTRY;

   bson_return_val_if_fail(cluster, 0);

   selected_server = mongoc_topology_select(cluster->client->topology,
                                            optype,
                                            read_prefs,
                                            30000,
                                            15,
                                            error);

   if (!selected_server) {
      RETURN(NULL);
   }

   /* pre-load this stream if we don't already have it */
   stream = mongoc_cluster_fetch_stream (cluster, selected_server->id, error);

   if (!stream) {
      stream = _mongoc_cluster_add_node (cluster, selected_server, error);

      if (!stream) {
         mongoc_server_description_destroy(selected_server);
         RETURN (NULL);
      }
   }

   RETURN(selected_server);
}

/*
 *--------------------------------------------------------------------------
 *
 * mongoc_cluster_preselect_description --
 *
 *       Server selection by opcode, with retries, returns full
 *       server description.
 *
 *       NOTE: caller becomes the owner of returned server description
 *       and must clean it up.
 *
 * Returns:
 *       A mongoc_server_description_t, or NULL on failure (sets @error)
 *
 * Side effects:
 *       May set @error.
 *       May add new nodes to @cluster->nodes.
 *
 *--------------------------------------------------------------------------
 */

mongoc_server_description_t *
mongoc_cluster_preselect_description (mongoc_cluster_t             *cluster,
                                      mongoc_opcode_t               opcode,
                                      const mongoc_write_concern_t *write_concern,
                                      const mongoc_read_prefs_t    *read_prefs,
                                      bson_error_t                 *error /* OUT */)
{
   int retry_count = 0;
   mongoc_server_description_t *server;
   mongoc_read_mode_t read_mode;
   mongoc_ss_optype_t optype = MONGOC_SS_READ;

   if (! write_concern) {
      write_concern = cluster->client->write_concern;
   }

   if (! read_prefs) {
      read_prefs = cluster->client->read_prefs;
   }

   if (_mongoc_opcode_needs_primary(opcode)) {
      optype = MONGOC_SS_WRITE;
   }

   /* we can run queries on secondaries if given the right read mode */
   if (optype == MONGOC_SS_WRITE &&
       opcode == MONGOC_OPCODE_QUERY) {
      read_mode = mongoc_read_prefs_get_mode(read_prefs);
      if ((read_mode & MONGOC_READ_SECONDARY) != 0) {
         optype = MONGOC_SS_READ;
      }
   }

   while (retry_count++ < MAX_RETRY_COUNT) {
      server = _mongoc_cluster_select_by_optype(cluster, optype, write_concern,
                                                read_prefs, error);
      if (server) {
         break;
      }
   }

   return server;
}


/*
 *--------------------------------------------------------------------------
 *
 * mongoc_cluster_preselect --
 *
 *       Server selection by opcode with retries.
 *
 *--------------------------------------------------------------------------
 */
uint32_t
mongoc_cluster_preselect(mongoc_cluster_t             *cluster,
                         mongoc_opcode_t               opcode,
                         const mongoc_write_concern_t *write_concern,
                         const mongoc_read_prefs_t    *read_prefs,
                         bson_error_t                 *error)
{
   mongoc_server_description_t *server;
   uint32_t server_id;

   if (! write_concern) {
      write_concern = cluster->client->write_concern;
   }

   if (! read_prefs) {
      read_prefs = cluster->client->read_prefs;
   }

   server = mongoc_cluster_preselect_description(cluster, opcode, write_concern,
                                                 read_prefs, error);

   if (server) {
      server_id = server->id;
      mongoc_server_description_destroy(server);
      return server_id;
   }

   return 0;
}

/*
 *--------------------------------------------------------------------------
 *
 * mongoc_cluster_select --
 *
 *       Selects a cluster node that is appropriate for handling the
 *       required set of rpc messages.  Takes read preference into account.
 *
 * Returns:
 *       A server description's id (> 0) if successful, or 0 on failure, in
 *       which case error is also set.
 *
 * Side effects:
 *       None.
 *
 *--------------------------------------------------------------------------
 */

uint32_t
mongoc_cluster_select(mongoc_cluster_t             *cluster,
                      mongoc_rpc_t                 *rpcs,
                      size_t                        rpcs_len,
                      const mongoc_write_concern_t *write_concern,
                      const mongoc_read_prefs_t    *read_prefs,
                      bson_error_t                 *error /* OUT */)
{
   mongoc_read_mode_t read_mode = MONGOC_READ_PRIMARY;
   mongoc_ss_optype_t optype = MONGOC_SS_READ;
   mongoc_opcode_t opcode;
   mongoc_server_description_t *server;
   uint32_t server_id;
   int i;

   ENTRY;

   bson_return_val_if_fail(cluster, 0);
   bson_return_val_if_fail(rpcs, 0);
   bson_return_val_if_fail(rpcs_len, 0);

   /* pick the most restrictive optype */
   for (i = 0; (i < rpcs_len) && (optype == MONGOC_SS_READ); i++) {
      opcode = rpcs[i].header.opcode;
      if (_mongoc_opcode_needs_primary(opcode)) {
         /* we can run queries on secondaries if given either:
          * - a read mode of secondary
          * - query flags where slave ok is set */
         if (opcode == MONGOC_OPCODE_QUERY) {
            read_mode = mongoc_read_prefs_get_mode(read_prefs);
            if ((read_mode & MONGOC_READ_SECONDARY) != 0 ||
                (rpcs[i].query.flags & MONGOC_QUERY_SLAVE_OK)) {
               optype = MONGOC_SS_READ;
            }
         }
         else {
            optype = MONGOC_SS_WRITE;
         }
      }
   }

   server = _mongoc_cluster_select_by_optype(cluster, optype, write_concern,
                                             read_prefs, error);
   if (server) {
      server_id = server->id;
      mongoc_server_description_destroy(server);
      return server_id;
   }
   return 0;
}

/*
 *--------------------------------------------------------------------------
 *
 * _mongoc_cluster_inc_egress_rpc --
 *
 *       Helper to increment the counter for a particular RPC based on
 *       it's opcode.
 *
 * Returns:
 *       None.
 *
 * Side effects:
 *       None.
 *
 *--------------------------------------------------------------------------
 */

static BSON_INLINE void
_mongoc_cluster_inc_egress_rpc (const mongoc_rpc_t *rpc)
{
   mongoc_counter_op_egress_total_inc();

   switch (rpc->header.opcode) {
   case MONGOC_OPCODE_DELETE:
      mongoc_counter_op_egress_delete_inc();
      break;
   case MONGOC_OPCODE_UPDATE:
      mongoc_counter_op_egress_update_inc();
      break;
   case MONGOC_OPCODE_INSERT:
      mongoc_counter_op_egress_insert_inc();
      break;
   case MONGOC_OPCODE_KILL_CURSORS:
      mongoc_counter_op_egress_killcursors_inc();
      break;
   case MONGOC_OPCODE_GET_MORE:
      mongoc_counter_op_egress_getmore_inc();
      break;
   case MONGOC_OPCODE_REPLY:
      mongoc_counter_op_egress_reply_inc();
      break;
   case MONGOC_OPCODE_MSG:
      mongoc_counter_op_egress_msg_inc();
      break;
   case MONGOC_OPCODE_QUERY:
      mongoc_counter_op_egress_query_inc();
      break;
   default:
      BSON_ASSERT(false);
      break;
   }
}

/*
 *--------------------------------------------------------------------------
 *
 * _mongoc_cluster_inc_ingress_rpc --
 *
 *       Helper to increment the counter for a particular RPC based on
 *       it's opcode.
 *
 * Returns:
 *       None.
 *
 * Side effects:
 *       None.
 *
 *--------------------------------------------------------------------------
 */

static BSON_INLINE void
_mongoc_cluster_inc_ingress_rpc (const mongoc_rpc_t *rpc)
{
   mongoc_counter_op_ingress_total_inc ();

   switch (rpc->header.opcode) {
   case MONGOC_OPCODE_DELETE:
      mongoc_counter_op_ingress_delete_inc ();
      break;
   case MONGOC_OPCODE_UPDATE:
      mongoc_counter_op_ingress_update_inc ();
      break;
   case MONGOC_OPCODE_INSERT:
      mongoc_counter_op_ingress_insert_inc ();
      break;
   case MONGOC_OPCODE_KILL_CURSORS:
      mongoc_counter_op_ingress_killcursors_inc ();
      break;
   case MONGOC_OPCODE_GET_MORE:
      mongoc_counter_op_ingress_getmore_inc ();
      break;
   case MONGOC_OPCODE_REPLY:
      mongoc_counter_op_ingress_reply_inc ();
      break;
   case MONGOC_OPCODE_MSG:
      mongoc_counter_op_ingress_msg_inc ();
      break;
   case MONGOC_OPCODE_QUERY:
      mongoc_counter_op_ingress_query_inc ();
      break;
   default:
      BSON_ASSERT (false);
      break;
   }
}

static bool
_mongoc_cluster_min_of_max_obj_size_sds (void *item,
                                         void *ctx)
{
   mongoc_server_description_t *sd = item;
   int32_t *current_min = ctx;

   if (sd->max_bson_obj_size < *current_min) {
      *current_min = sd->max_bson_obj_size;
   }
   return true;
}

static bool
_mongoc_cluster_min_of_max_obj_size_nodes (void *item,
                                           void *ctx)
{
   mongoc_cluster_node_t *node = item;
   int32_t *current_min = ctx;

   if (node->max_bson_obj_size < *current_min) {
      *current_min = node->max_bson_obj_size;
   }
   return true;
}

static bool
_mongoc_cluster_min_of_max_msg_size_sds (void *item,
                                         void *ctx)
{
   mongoc_server_description_t *sd = item;
   int32_t *current_min = ctx;

   if (sd->max_msg_size < *current_min) {
      *current_min = sd->max_msg_size;
   }
   return true;
}

static bool
_mongoc_cluster_min_of_max_msg_size_nodes (void *item,
                                           void *ctx)
{
   mongoc_cluster_node_t *node = item;
   int32_t *current_min = ctx;

   if (node->max_msg_size < *current_min) {
      *current_min = node->max_msg_size;
   }
   return true;
}

/*
 *--------------------------------------------------------------------------
 *
 * mongoc_cluster_get_max_bson_obj_size --
 *
 *      Return the max_bson_obj_size for the given server. If no server_id
 *      is given, or if the given server_id doesn't match any servers in the
 *      cluster, return the minimum max_bson_obj_size for all servers across
 *      the cluster.
 *
 *       NOTE: this method uses the topology's mutex.
 *
 * Returns:
 *      The max_bson_obj_size
 *
 * Side effects:
 *      None
 *
 *--------------------------------------------------------------------------
 */
int32_t
mongoc_cluster_get_max_bson_obj_size (mongoc_cluster_t *cluster,
                                      uint32_t         *server_id /* IN */)
{
   mongoc_server_description_t *sd;
   mongoc_cluster_node_t *node;
   mongoc_topology_t *topology;
   int32_t max_bson_obj_size = -1;
   bool single_threaded;

   topology = cluster->client->topology;
   mongoc_mutex_lock (&topology->mutex);
   single_threaded = topology->single_threaded;
   mongoc_mutex_unlock (&topology->mutex);

   if (server_id) {
      if (!single_threaded) {
         /* if we can, use information stored in cluster node */
         node = mongoc_set_get (cluster->nodes, *server_id);
         if (node) {
            max_bson_obj_size = node->max_bson_obj_size;
         }
      } else {
         /* otherwise, check the server description */
         mongoc_mutex_lock (&topology->mutex);
         sd = mongoc_set_get (topology->description.servers, *server_id);
         if (sd) {
            max_bson_obj_size = sd->max_bson_obj_size;
         }
         mongoc_mutex_unlock (&topology->mutex);
      }
   }

   if (max_bson_obj_size == -1) {
      max_bson_obj_size = MONGOC_CLUSTER_DEFAULT_BSON_OBJ_SIZE;

      /* if no server was found or given, get min of all values */
      if (!single_threaded) {
         mongoc_set_for_each (cluster->nodes,
                              _mongoc_cluster_min_of_max_obj_size_nodes,
                              &max_bson_obj_size);
      } else {
         mongoc_set_for_each (topology->description.servers,
                              _mongoc_cluster_min_of_max_obj_size_sds,
                              &max_bson_obj_size);
      }
   }

   return max_bson_obj_size;
}


/*
 *--------------------------------------------------------------------------
 *
 * mongoc_cluster_get_max_msg_size --
 *
 *      Return the max msg size for the given server. If no server_id is
 *      provided, or if the given server_id doesn't match any servers in the
 *      cluster, return the minimum max_msg_size for all servers across
 *      the cluster.
 *
 *      NOTE: this method uses the topology's mutex.
 *
 * Returns:
 *      The max_msg_size
 *
 * Side effects:
 *      None
 *
 *--------------------------------------------------------------------------
 */
int32_t
mongoc_cluster_get_max_msg_size (mongoc_cluster_t *cluster,
                                 uint32_t         *server_id /* IN */)
{
   mongoc_server_description_t *sd;
   mongoc_cluster_node_t *node;
   mongoc_topology_t *topology;
   int32_t max_msg_size = -1;
   bool single_threaded;

   topology = cluster->client->topology;
   mongoc_mutex_lock (&topology->mutex);
   single_threaded = topology->single_threaded;
   mongoc_mutex_unlock (&topology->mutex);

   if (server_id) {
      if (!single_threaded) {
         /* if we can, use information stored in cluster node */
         node = mongoc_set_get (cluster->nodes, *server_id);
         if (node) {
            max_msg_size = node->max_msg_size;
         }
      } else {
         /* otherwise, check the server description */
         mongoc_mutex_lock (&topology->mutex);
         sd = mongoc_set_get (topology->description.servers, *server_id);
         if (sd) {
            max_msg_size = sd->max_msg_size;
         }
         mongoc_mutex_unlock (&topology->mutex);
      }
   }

   if (max_msg_size == -1) {
      max_msg_size = MONGOC_CLUSTER_DEFAULT_MAX_MSG_SIZE;

      /* if no server was found or given, get min of all values */
      if (!single_threaded) {
         mongoc_set_for_each (cluster->nodes,
                              _mongoc_cluster_min_of_max_msg_size_nodes,
                              &max_msg_size);
      } else {
         mongoc_set_for_each (topology->description.servers,
                              _mongoc_cluster_min_of_max_msg_size_sds,
                              &max_msg_size);
      }
   }

   return max_msg_size;
}

/*
 *--------------------------------------------------------------------------
 *
 * mongoc_cluster_sendv_to_server --
 *
 *       Sends the given RPCs to the given server. On success,
 *       returns the server id of the server to which the messages were
 *       sent. Otherwise, returns 0 and sets error.
 *
 * Returns:
 *       Server id, or 0.
 *
 * Side effects:
 *       @rpcs may be mutated and should be considered invalid after calling
 *       this method.
 *
 *       @error may be set.
 *
 *--------------------------------------------------------------------------
 */

bool
mongoc_cluster_sendv_to_server (mongoc_cluster_t              *cluster,
                                mongoc_rpc_t                  *rpcs,
                                size_t                         rpcs_len,
                                uint32_t                       server_id,
                                const mongoc_write_concern_t  *write_concern,
                                bson_error_t                  *error)
{
   mongoc_stream_t *stream;
   mongoc_iovec_t *iov;
   const bson_t *b;
   mongoc_rpc_t gle;
   size_t iovcnt;
   size_t i;
   bool need_gle;
   char cmdname[140];
   int32_t max_msg_size;

   bson_return_val_if_fail(cluster, 0);
   bson_return_val_if_fail(rpcs, 0);
   bson_return_val_if_fail(rpcs_len, 0);
   bson_return_val_if_fail(server_id, 0);

   if (! write_concern) {
      write_concern = cluster->client->write_concern;
   }

   /*
    * Fetch the stream to communicate over.
    */

   stream = mongoc_cluster_fetch_stream(cluster, server_id, error);
   if (!stream) {
      RETURN (false);
   }

   _mongoc_array_clear(&cluster->iov);

   /*
    * TODO: We can probably remove the need for sendv and just do send since
    * we support write concerns now. Also, we clobber our getlasterror on
    * each subsequent mutation. It's okay, since it comes out correct anyway,
    * just useless work (and technically the request_id changes).
    */

   for (i = 0; i < rpcs_len; i++) {
      _mongoc_cluster_inc_egress_rpc (&rpcs[i]);
      rpcs[i].header.request_id = ++cluster->request_id;
      need_gle = _mongoc_rpc_needs_gle(&rpcs[i], write_concern);
      _mongoc_rpc_gather (&rpcs[i], &cluster->iov);

      max_msg_size = mongoc_cluster_get_max_msg_size (cluster, &server_id);

      if (rpcs[i].header.msg_len > max_msg_size) {
         bson_set_error(error,
                        MONGOC_ERROR_CLIENT,
                        MONGOC_ERROR_CLIENT_TOO_BIG,
                        "Attempted to send an RPC larger than the "
                        "max allowed message size. Was %u, allowed %u.",
                        rpcs[i].header.msg_len,
                        max_msg_size);
         RETURN(false);
      }

      if (need_gle) {
         gle.query.msg_len = 0;
         gle.query.request_id = ++cluster->request_id;
         gle.query.response_to = 0;
         gle.query.opcode = MONGOC_OPCODE_QUERY;
         gle.query.flags = MONGOC_QUERY_NONE;
         switch (rpcs[i].header.opcode) {
         case MONGOC_OPCODE_INSERT:
            DB_AND_CMD_FROM_COLLECTION(cmdname, rpcs[i].insert.collection);
            break;
         case MONGOC_OPCODE_DELETE:
            DB_AND_CMD_FROM_COLLECTION(cmdname, rpcs[i].delete.collection);
            break;
         case MONGOC_OPCODE_UPDATE:
            DB_AND_CMD_FROM_COLLECTION(cmdname, rpcs[i].update.collection);
            break;
         default:
            BSON_ASSERT(false);
            DB_AND_CMD_FROM_COLLECTION(cmdname, "admin.$cmd");
            break;
         }
         gle.query.collection = cmdname;
         gle.query.skip = 0;
         gle.query.n_return = 1;
         b = _mongoc_write_concern_get_gle((void*)write_concern);
         gle.query.query = bson_get_data(b);
         gle.query.fields = NULL;
         _mongoc_rpc_gather(&gle, &cluster->iov);
         _mongoc_rpc_swab_to_le(&gle);
      }

      _mongoc_rpc_swab_to_le(&rpcs[i]);
   }

   iov = cluster->iov.data;
   iovcnt = cluster->iov.len;
   errno = 0;

   BSON_ASSERT(cluster->iov.len);

   if (!mongoc_stream_writev (stream, iov, iovcnt,
                              cluster->sockettimeoutms)) {
      char buf[128];
      char * errstr;
      errstr = bson_strerror_r(errno, buf, sizeof buf);

      bson_set_error (error,
                      MONGOC_ERROR_STREAM,
                      MONGOC_ERROR_STREAM_SOCKET,
                      "Failure during socket delivery: %s",
                      errstr);
      mongoc_cluster_disconnect_node (cluster, server_id);
      return false;
   }

   return true;
}

/*
 *--------------------------------------------------------------------------
 *
 * mongoc_cluster_sendv --
 *
 *       Sends the given RPCs to an appropriate server. On success,
 *       returns the server id of the server to which the messages were
 *       sent. Otherwise, returns 0 and sets error.
 *
 * Returns:
 *       Server id, or 0.
 *
 * Side effects:
 *       @rpcs may be mutated and should be considered invalid after calling
 *       this method.
 *
 *       @error may be set.
 *
 *--------------------------------------------------------------------------
 */

uint32_t
mongoc_cluster_sendv (mongoc_cluster_t             *cluster,
                      mongoc_rpc_t                 *rpcs,
                      size_t                        rpcs_len,
                      const mongoc_write_concern_t *write_concern,
                      const mongoc_read_prefs_t    *read_prefs,
                      bson_error_t                 *error)
{
   uint32_t server_id;

   if (! write_concern) {
      write_concern = cluster->client->write_concern;
   }

   if (! read_prefs) {
      read_prefs = cluster->client->read_prefs;
   }

   server_id = mongoc_cluster_select(cluster, rpcs, rpcs_len,
                                     write_concern, read_prefs, error);

   if(mongoc_cluster_sendv_to_server(cluster, rpcs, rpcs_len, server_id,
                                     write_concern, error)) {
      return true;
   }
   return false;
}

/*
 *--------------------------------------------------------------------------
 *
 * mongoc_cluster_try_recv --
 *
 *       Tries to receive the next event from the MongoDB server
 *       specified by @server_id. The contents are loaded into @buffer and then
 *       scattered into the @rpc structure. @rpc is valid as long as
 *       @buffer contains the contents read into it.
 *
 *       Callers that can optimize a reuse of @buffer should do so. It
 *       can save many memory allocations.
 *
 * Returns:
 *       0 on failure and @error is set.
 *       non-zero on success where the value is the hint of the connection
 *       that was used.
 *
 * Side effects:
 *       @error if return value is zero.
 *       @rpc is set if result is non-zero.
 *       @buffer will be filled with the input data.
 *
 *--------------------------------------------------------------------------
 */

bool
mongoc_cluster_try_recv (mongoc_cluster_t *cluster,
                         mongoc_rpc_t     *rpc,
                         mongoc_buffer_t  *buffer,
                         uint32_t          server_id,
                         bson_error_t     *error)
{
   mongoc_stream_t *stream;
   int32_t msg_len;
   int32_t max_msg_size;
   off_t pos;

   ENTRY;

   bson_return_val_if_fail (cluster, false);
   bson_return_val_if_fail (rpc, false);
   bson_return_val_if_fail (buffer, false);
   bson_return_val_if_fail (server_id, false);

   /*
    * Fetch the stream to communicate over.
    */
   stream = mongoc_cluster_fetch_stream(cluster, server_id, error);
   if (!stream) {
      RETURN (false);
   }

   TRACE ("Waiting for reply from server \"%ul\"", server_id);

   /*
    * Buffer the message length to determine how much more to read.
    */
   pos = buffer->len;
   if (!_mongoc_buffer_append_from_stream (buffer, stream, 4,
                                           cluster->sockettimeoutms, error)) {
      mongoc_counter_protocol_ingress_error_inc ();
      mongoc_cluster_disconnect_node(cluster, server_id);
      RETURN (false);
   }

   /*
    * Read the msg length from the buffer.
    */
   memcpy (&msg_len, &buffer->data[buffer->off + pos], 4);
   msg_len = BSON_UINT32_FROM_LE (msg_len);
   max_msg_size = mongoc_cluster_get_max_msg_size (cluster, &server_id);
   if ((msg_len < 16) || (msg_len > max_msg_size)) {
      bson_set_error (error,
                      MONGOC_ERROR_PROTOCOL,
                      MONGOC_ERROR_PROTOCOL_INVALID_REPLY,
                      "Corrupt or malicious reply received.");
      mongoc_cluster_disconnect_node(cluster, server_id);
      mongoc_counter_protocol_ingress_error_inc ();
      RETURN (false);
   }

   /*
    * Read the rest of the message from the stream.
    */
   if (!_mongoc_buffer_append_from_stream (buffer, stream, msg_len - 4,
                                           cluster->sockettimeoutms, error)) {
      mongoc_cluster_disconnect_node (cluster, server_id);
      mongoc_counter_protocol_ingress_error_inc ();
      RETURN (false);
   }

   /*
    * Scatter the buffer into the rpc structure.
    */
   if (!_mongoc_rpc_scatter (rpc, &buffer->data[buffer->off + pos], msg_len)) {
      bson_set_error (error,
                      MONGOC_ERROR_PROTOCOL,
                      MONGOC_ERROR_PROTOCOL_INVALID_REPLY,
                      "Failed to decode reply from server.");
      mongoc_cluster_disconnect_node (cluster, server_id);
      mongoc_counter_protocol_ingress_error_inc ();
      RETURN (false);
   }

   DUMP_BYTES (buffer, buffer->data + buffer->off, buffer->len);

   _mongoc_rpc_swab_from_le (rpc);

   _mongoc_cluster_inc_ingress_rpc (rpc);

   RETURN(true);
}<|MERGE_RESOLUTION|>--- conflicted
+++ resolved
@@ -135,12 +135,8 @@
    _mongoc_rpc_gather(&rpc, &ar);
    _mongoc_rpc_swab_to_le(&rpc);
 
-<<<<<<< HEAD
    DUMP_IOVEC (((mongoc_iovec_t *)ar.data), ((mongoc_iovec_t *)ar.data), ar.len);
-   if (!mongoc_stream_writev(node->stream, ar.data, ar.len,
-=======
    if (!mongoc_stream_writev(stream, ar.data, ar.len,
->>>>>>> 1c5bc1b0
                              cluster->sockettimeoutms)) {
       GOTO(failure);
    }
@@ -1126,29 +1122,16 @@
                           mongoc_server_description_t *sd,
                           bson_error_t *error /* OUT */)
 {
-<<<<<<< HEAD
-   const mongoc_host_list_t *hosts;
-   const mongoc_host_list_t *iter;
-   mongoc_cluster_node_t node;
-   mongoc_cluster_node_t *saved_nodes;
-   size_t saved_nodes_len;
-   mongoc_host_list_t host;
-=======
    mongoc_topology_scanner_node_t *scanner_node;
    mongoc_cluster_node_t *cluster_node;
->>>>>>> 1c5bc1b0
+
    mongoc_stream_t *stream;
 
    ENTRY;
 
    BSON_ASSERT (cluster);
 
-<<<<<<< HEAD
-   saved_nodes = bson_malloc0(cluster->nodes_len * sizeof(*saved_nodes));
-   saved_nodes_len = cluster->nodes_len;
-=======
    MONGOC_DEBUG ("Adding new server to cluster: %s", sd->connection_address);
->>>>>>> 1c5bc1b0
 
    /* if the topology is single-threaded, we share its streams */
    if (cluster->client->topology->single_threaded) {
@@ -1300,42 +1283,18 @@
 
       stream = cluster_node->stream;
    }
-
-<<<<<<< HEAD
-   for (liter = list, i = 0; liter; liter = liter->next, i++) {}
-   cluster->nodes = bson_realloc (cluster->nodes, sizeof (*cluster->nodes) * i);
-   cluster->nodes_len = i;
-
-   for (liter = list, i = 0; liter; liter = liter->next) {
-      if (!_mongoc_host_list_from_string(&host, liter->data)) {
-         MONGOC_WARNING("Failed to parse host and port: \"%s\"",
-                        (char *)liter->data);
-         continue;
-      }
-=======
    if (!stream) {
       goto FETCH_FAIL;
    }
 
    return stream;
->>>>>>> 1c5bc1b0
 
  FETCH_FAIL:
 
-<<<<<<< HEAD
-      for (j = 0; j < saved_nodes_len; j++) {
-         if (0 == strcmp (saved_nodes [j].host.host_and_port,
-                          host.host_and_port)) {
-            stream = saved_nodes [j].stream;
-            saved_nodes [j].stream = NULL;
-         }
-      }
-=======
    bson_set_error(error,
                   MONGOC_ERROR_STREAM,
                   MONGOC_ERROR_STREAM_NOT_ESTABLISHED,
                   "No stream available for server_id %u", server_id);
->>>>>>> 1c5bc1b0
 
    mongoc_cluster_disconnect_node(cluster, server_id);
 
@@ -1386,25 +1345,9 @@
 
    _mongoc_array_init (&cluster->iov, sizeof (mongoc_iovec_t));
 
-<<<<<<< HEAD
-   cluster->nodes_len = i;
-
-   _mongoc_list_foreach(list, (void(*)(void*,void*))bson_free, NULL);
-   _mongoc_list_destroy(list);
-=======
    EXIT;
 }
->>>>>>> 1c5bc1b0
-
-
-<<<<<<< HEAD
-   for (j = 0; j < saved_nodes_len; j++) {
-      if (saved_nodes [j].stream) {
-         mongoc_stream_destroy (saved_nodes [j].stream);
-         saved_nodes [j].stream = NULL;
-      }
-   }
-=======
+
 /*
  *--------------------------------------------------------------------------
  *
@@ -1421,7 +1364,6 @@
  *
  *--------------------------------------------------------------------------
  */
->>>>>>> 1c5bc1b0
 
 void
 mongoc_cluster_destroy (mongoc_cluster_t *cluster) /* INOUT */
