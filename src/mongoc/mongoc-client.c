--- conflicted
+++ resolved
@@ -350,12 +350,7 @@
                             MONGOC_ERROR_STREAM,
                             MONGOC_ERROR_STREAM_SOCKET,
                             "Failed to handshake and validate TLS certificate.");
-<<<<<<< HEAD
-            mongoc_stream_failed (base_stream);
-            base_stream = NULL;
-=======
             mongoc_stream_destroy (base_stream);
->>>>>>> 40853edb
             return NULL;
          }
       }
