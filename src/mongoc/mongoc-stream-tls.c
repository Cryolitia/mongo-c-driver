--- conflicted
+++ resolved
@@ -43,6 +43,7 @@
 #define MONGOC_LOG_DOMAIN "stream-tls"
 
 #define MONGOC_STREAM_TLS_BUFFER_SIZE 4096
+
 
 /**
  * mongoc_stream_tls_t:
@@ -208,13 +209,9 @@
    BSON_ASSERT (buf);
    ENTRY;
 
-<<<<<<< HEAD
    tls = (mongoc_stream_tls_t *)b->ptr;
 
    if (!tls) {
-=======
-   if (!(tls = b->ptr)) {
->>>>>>> df4d1f31
       RETURN (-1);
    }
 
@@ -223,11 +220,7 @@
                                   tls->timeout_msec);
    BIO_clear_retry_flags (b);
 
-<<<<<<< HEAD
    if ((ret <= 0) && MONGOC_ERRNO_IS_AGAIN (errno)) {
-=======
-   if ((ret < 0) && MONGOC_ERRNO_IS_AGAIN (errno)) {
->>>>>>> df4d1f31
       MONGOC_DEBUG("set_retry_read");
       BIO_set_retry_read (b);
    }
@@ -265,13 +258,9 @@
    BSON_ASSERT (b);
    BSON_ASSERT (buf);
 
-<<<<<<< HEAD
    tls = (mongoc_stream_tls_t *)b->ptr;
 
    if (!tls) {
-=======
-   if (!(tls = b->ptr)) {
->>>>>>> df4d1f31
       RETURN (-1);
    }
 
@@ -545,20 +534,9 @@
       }
    }
 
-   if (ret <= 0 && BIO_should_retry (tls->bio)) {
-      if (tls->timeout_msec > 0) {
-         TRACE("I do have %dmsec left", tls->timeout_msec);
-      }
-   }
-<<<<<<< HEAD
-=======
-
    RETURN (ret);
 }
->>>>>>> df4d1f31
-
-   RETURN (ret);
-}
+
 
 /*
  *--------------------------------------------------------------------------
@@ -665,12 +643,7 @@
             }
 
             if (child_ret < 0) {
-<<<<<<< HEAD
                TRACE("Returning what I had (%ld) as apposed to the error (%ld, errno:%d)", ret, child_ret, errno);
-=======
-               /* Buffer write failed, just return the error */
-               TRACE("Returning what I had: %ld", ret);
->>>>>>> df4d1f31
                RETURN (ret);
             }
 
@@ -690,9 +663,7 @@
    if (buf_head != buf_tail) {
       /* If we have any bytes buffered, send */
 
-      TRACE("buffered writing %ld", buf_tail - buf_head);
       child_ret = _mongoc_stream_tls_write (tls, buf_head, buf_tail - buf_head);
-      TRACE("Got %ld written", child_ret);
 
       if (child_ret < 0) {
          RETURN (child_ret);
