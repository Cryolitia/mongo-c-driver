--- conflicted
+++ resolved
@@ -738,10 +738,6 @@
                               mongoc_write_result_t        *result,
                               bson_error_t                 *error)
 {
-<<<<<<< HEAD
-   bson_t cmd = BSON_INITIALIZER;
-   bson_t reply;
-=======
    const uint8_t *data;
    bson_iter_t iter;
    const char *key;
@@ -751,7 +747,6 @@
    bson_t cmd;
    bson_t reply;
    char str [16];
->>>>>>> 71ee236e
    bool ret;
    mongoc_cluster_node_t *node;
    int max_update_batch;
@@ -802,12 +797,8 @@
    i = 0;
 
    BSON_APPEND_UTF8 (&cmd, "update", collection);
-   BSON_APPEND_ARRAY (&cmd, "updates", command->u.update.updates);
    BSON_APPEND_DOCUMENT (&cmd, "writeConcern",
                          WRITE_CONCERN_DOC (write_concern));
-<<<<<<< HEAD
-   BSON_APPEND_BOOL (&cmd, "ordered", command->u.update.ordered);
-=======
    BSON_APPEND_BOOL (&cmd, "ordered", command->u.insert.ordered);
 
    if ((command->u.update.updates->len < client->cluster.max_bson_size) &&
@@ -862,7 +853,6 @@
    if (has_more && (ret || !command->u.insert.ordered)) {
       GOTO (again);
    }
->>>>>>> 71ee236e
 
    ret = mongoc_client_command_simple (client, database, &cmd, NULL,
                                        &reply, error);
