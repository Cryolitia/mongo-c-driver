/*
 * Copyright 2013 MongoDB, Inc.
 *
 * Licensed under the Apache License, Version 2.0 (the "License");
 * you may not use this file except in compliance with the License.
 * You may obtain a copy of the License at
 *
 *   http://www.apache.org/licenses/LICENSE-2.0
 *
 * Unless required by applicable law or agreed to in writing, software
 * distributed under the License is distributed on an "AS IS" BASIS,
 * WITHOUT WARRANTIES OR CONDITIONS OF ANY KIND, either express or implied.
 * See the License for the specific language governing permissions and
 * limitations under the License.
 */


#include <bcon.h>
#include <stdio.h>

#include "mongoc-bulk-operation.h"
#include "mongoc-bulk-operation-private.h"
#include "mongoc-client-private.h"
#include "mongoc-collection.h"
#include "mongoc-collection-private.h"
#include "mongoc-cursor-private.h"
#include "mongoc-cursor-cursorid-private.h"
#include "mongoc-cursor-array-private.h"
#include "mongoc-error.h"
#include "mongoc-index.h"
#include "mongoc-log.h"
#include "mongoc-opcode.h"
#include "mongoc-trace.h"
#include "mongoc-write-command-private.h"
#include "mongoc-write-concern-private.h"


#undef MONGOC_LOG_DOMAIN
#define MONGOC_LOG_DOMAIN "collection"


#define _BSON_APPEND_WRITE_CONCERN(_bson, _write_concern) \
      do { \
         const bson_t *write_concern_bson; \
         mongoc_write_concern_t *write_concern_copy = NULL; \
         if (_write_concern->frozen) { \
            write_concern_bson = _mongoc_write_concern_get_bson (_write_concern); \
         } else { \
            /* _mongoc_write_concern_get_bson will freeze the write_concern */ \
            write_concern_copy = mongoc_write_concern_copy (_write_concern); \
            write_concern_bson = _mongoc_write_concern_get_bson (write_concern_copy); \
         } \
         BSON_APPEND_DOCUMENT (_bson, "writeConcern", write_concern_bson); \
         if (write_concern_copy) { \
            mongoc_write_concern_destroy (write_concern_copy); \
         } \
      } while(0); \

static bool
validate_name (const char *str)
{
   const char *c;

   if (str && *str) {
      for (c = str; *c; c++) {
         switch (*c) {
         case '/':
         case '\\':
         case '.':
         case '"':
         case '*':
         case '<':
         case '>':
         case ':':
         case '|':
         case '?':
            return false;
         default:
            break;
         }
      }
      return ((0 != strcmp (str, "oplog.$main")) &&
              (0 != strcmp (str, "$cmd")));
   }

   return false;
}

/*
 *--------------------------------------------------------------------------
 *
 * _mongoc_collection_new --
 *
 *       INTERNAL API
 *
 *       Create a new mongoc_collection_t structure for the given client.
 *
 *       @client must remain valid during the lifetime of this structure.
 *       @db is the db name of the collection.
 *       @collection is the name of the collection.
 *       @read_prefs is the default read preferences to apply or NULL.
 *       @write_concern is the default write concern to apply or NULL.
 *
 * Returns:
 *       A newly allocated mongoc_collection_t that should be freed with
 *       mongoc_collection_destroy().
 *
 * Side effects:
 *       None.
 *
 *--------------------------------------------------------------------------
 */

mongoc_collection_t *
_mongoc_collection_new (mongoc_client_t              *client,
                        const char                   *db,
                        const char                   *collection,
                        const mongoc_read_prefs_t    *read_prefs,
                        const mongoc_write_concern_t *write_concern)
{
   mongoc_collection_t *col;

   ENTRY;

   BSON_ASSERT (client);
   BSON_ASSERT (db);
   BSON_ASSERT (collection);

   col = (mongoc_collection_t *)bson_malloc0(sizeof *col);
   col->client = client;
   col->write_concern = write_concern ?
      mongoc_write_concern_copy(write_concern) :
      mongoc_write_concern_new();
   col->read_prefs = read_prefs ?
      mongoc_read_prefs_copy(read_prefs) :
      mongoc_read_prefs_new(MONGOC_READ_PRIMARY);

   bson_snprintf (col->ns, sizeof col->ns, "%s.%s", db, collection);
   bson_snprintf (col->db, sizeof col->db, "%s", db);
   bson_snprintf (col->collection, sizeof col->collection, "%s", collection);

   col->collectionlen = (uint32_t)strlen(col->collection);
   col->nslen = (uint32_t)strlen(col->ns);

   _mongoc_buffer_init(&col->buffer, NULL, 0, NULL, NULL);

   col->gle = NULL;

   RETURN(col);
}


/*
 *--------------------------------------------------------------------------
 *
 * mongoc_collection_destroy --
 *
 *       Release resources associated with @collection and frees the
 *       structure.
 *
 * Returns:
 *       None.
 *
 * Side effects:
 *       Everything.
 *
 *--------------------------------------------------------------------------
 */

void
mongoc_collection_destroy (mongoc_collection_t *collection) /* IN */
{
   ENTRY;

   BSON_ASSERT (collection);

   bson_clear (&collection->gle);

   _mongoc_buffer_destroy(&collection->buffer);

   if (collection->read_prefs) {
      mongoc_read_prefs_destroy(collection->read_prefs);
      collection->read_prefs = NULL;
   }

   if (collection->write_concern) {
      mongoc_write_concern_destroy(collection->write_concern);
      collection->write_concern = NULL;
   }

   bson_free(collection);

   EXIT;
}


/*
 *--------------------------------------------------------------------------
 *
 * mongoc_collection_aggregate --
 *
 *       Send an "aggregate" command to the MongoDB server.
 *
 *       This varies it's behavior based on the wire version.  If we're on
 *       wire_version > 0, we use the new aggregate command, which returns a
 *       database cursor.  On wire_version == 0, we create synthetic cursor on
 *       top of the array returned in result.
 *
 *       This function will always return a new mongoc_cursor_t that should
 *       be freed with mongoc_cursor_destroy().
 *
 *       The cursor may fail once iterated upon, so check
 *       mongoc_cursor_error() if mongoc_cursor_next() returns false.
 *
 *       See http://docs.mongodb.org/manual/aggregation/ for more
 *       information on how to build aggregation pipelines.
 *
 * Requires:
 *       MongoDB >= 2.1.0
 *
 * Parameters:
 *       @flags: bitwise or of mongoc_query_flags_t or 0.
 *       @pipeline: A bson_t containing the pipeline request. @pipeline
 *                  will be sent as an array type in the request.
 *       @read_prefs: Optional read preferences for the command.
 *
 * Returns:
 *       A newly allocated mongoc_cursor_t that should be freed with
 *       mongoc_cursor_destroy().
 *
 * Side effects:
 *       None.
 *
 *--------------------------------------------------------------------------
 */

mongoc_cursor_t *
mongoc_collection_aggregate (mongoc_collection_t       *collection, /* IN */
                             mongoc_query_flags_t       flags,      /* IN */
                             const bson_t              *pipeline,   /* IN */
                             const bson_t              *options,    /* IN */
                             const mongoc_read_prefs_t *read_prefs) /* IN */
{
   mongoc_server_description_t *selected_server;
   bson_error_t error;
   mongoc_cursor_t *cursor;
   bson_iter_t iter;
   bson_t command;
   bson_t child;
   int32_t batch_size = 0;
   bool use_cursor;

   BSON_ASSERT (collection);
   BSON_ASSERT (pipeline);

   if (!read_prefs) {
      read_prefs = collection->read_prefs;
   }

   selected_server = mongoc_topology_select(collection->client->topology,
                                            MONGOC_SS_READ,
                                            read_prefs,
                                            15,
                                            &error);

   if (!selected_server) {
      return NULL;
   }

   use_cursor = selected_server->max_wire_version >= 1;

   bson_init (&command);

   BSON_APPEND_UTF8 (&command, "aggregate", collection->collection);

   /*
    * The following will allow @pipeline to be either an array of
    * items for the pipeline, or {"pipeline": [...]}.
    */
   if (bson_iter_init_find (&iter, pipeline, "pipeline") &&
       BSON_ITER_HOLDS_ARRAY (&iter)) {
      bson_append_iter (&command, "pipeline", 8, &iter);
   } else {
      BSON_APPEND_ARRAY (&command, "pipeline", pipeline);
   }

   /* for newer version, we include a cursor subdocument */
   if (use_cursor) {
      bson_append_document_begin (&command, "cursor", 6, &child);

      if (options && bson_iter_init (&iter, options)) {
         while (bson_iter_next (&iter)) {
            if (BSON_ITER_IS_KEY (&iter, "batchSize") &&
                (BSON_ITER_HOLDS_INT32 (&iter) ||
                 BSON_ITER_HOLDS_INT64 (&iter) ||
                 BSON_ITER_HOLDS_DOUBLE (&iter))) {
               batch_size = (int32_t)bson_iter_as_int64 (&iter);
               BSON_APPEND_INT32 (&child, "batchSize", batch_size);
            }
         }
      }

      bson_append_document_end (&command, &child);
   }

   if (options && bson_iter_init (&iter, options)) {
      while (bson_iter_next (&iter)) {
         if (! (BSON_ITER_IS_KEY (&iter, "batchSize") || BSON_ITER_IS_KEY (&iter, "cursor"))) {
            bson_append_iter (&command, bson_iter_key (&iter), -1, &iter);
         }
      }
   }

   cursor = mongoc_collection_command (collection, flags, 0, 0, batch_size,
                                       &command, NULL, read_prefs);

   cursor->hint = selected_server->id;

   if (use_cursor) {
      /* even for newer versions, we get back a cursor document, that we have
       * to patch in */
      _mongoc_cursor_cursorid_init(cursor);
      cursor->limit = 0;

      /* we always return the cursor, even if it fails; users can detect the failure on performing
       * a cursor operation. see CDRIVER-880. */
      _mongoc_cursor_cursorid_prime (cursor);
   } else {
      /* for older versions we get an array that we can create a synthetic
       * cursor on top of */
      _mongoc_cursor_array_init(cursor, "result");
      cursor->limit = 0;
   }

   bson_destroy(&command);
   mongoc_server_description_destroy (selected_server);

   return cursor;
}


/*
 *--------------------------------------------------------------------------
 *
 * mongoc_collection_find --
 *
 *       Performs a query against the configured MongoDB server. If @read_prefs
 *       is provided, it will be used to locate a MongoDB node in the cluster
 *       to deliver the query to.
 *
 *       @flags may be bitwise-or'd flags or MONGOC_QUERY_NONE.
 *
 *       @skip may contain the number of documents to skip before returning the
 *       matching document.
 *
 *       @limit may contain the maximum number of documents that may be
 *       returned.
 *
 *       This function will always return a cursor, with the exception of
 *       invalid API use.
 *
 * Parameters:
 *       @collection: A mongoc_collection_t.
 *       @flags: A bitwise or of mongoc_query_flags_t.
 *       @skip: The number of documents to skip.
 *       @limit: The maximum number of items.
 *       @batch_size: The batch size
 *       @query: The query to locate matching documents.
 *       @fields: The fields to return, or NULL for all fields.
 *       @read_prefs: Read preferences to choose cluster node.
 *
 * Returns:
 *       A newly allocated mongoc_cursor_t that should be freed with
 *       mongoc_cursor_destroy().
 *
 *       The client used by mongoc_collection_t must be valid for the
 *       lifetime of the resulting mongoc_cursor_t.
 *
 * Side effects:
 *       None.
 *
 *--------------------------------------------------------------------------
 */

mongoc_cursor_t *
mongoc_collection_find (mongoc_collection_t       *collection, /* IN */
                        mongoc_query_flags_t       flags,      /* IN */
                        uint32_t                   skip,       /* IN */
                        uint32_t                   limit,      /* IN */
                        uint32_t                   batch_size, /* IN */
                        const bson_t              *query,      /* IN */
                        const bson_t              *fields,     /* IN */
                        const mongoc_read_prefs_t *read_prefs) /* IN */
{
   BSON_ASSERT (collection);
   BSON_ASSERT (query);

   bson_clear (&collection->gle);

   if (!read_prefs) {
      read_prefs = collection->read_prefs;
   }

   return _mongoc_cursor_new(collection->client, collection->ns, flags, skip,
                             limit, batch_size, false, query, fields, read_prefs);
}


/*
 *--------------------------------------------------------------------------
 *
 * mongoc_collection_command --
 *
 *       Executes a command on a cluster node matching @read_prefs. If
 *       @read_prefs is not provided, it will be run on the primary node.
 *
 *       This function will always return a mongoc_cursor_t.
 *
 * Parameters:
 *       @collection: A mongoc_collection_t.
 *       @flags: Bitwise-or'd flags for command.
 *       @skip: Number of documents to skip, typically 0.
 *       @limit : Number of documents to return
 *       @batch_size : Batch size
 *       @query: The command to execute.
 *       @fields: The fields to return, or NULL.
 *       @read_prefs: Command read preferences or NULL.
 *
 * Returns:
 *       None.
 *
 * Side effects:
 *       None.
 *
 *--------------------------------------------------------------------------
 */

mongoc_cursor_t *
mongoc_collection_command (mongoc_collection_t       *collection,
                           mongoc_query_flags_t       flags,
                           uint32_t                   skip,
                           uint32_t                   limit,
                           uint32_t                   batch_size,
                           const bson_t              *query,
                           const bson_t              *fields,
                           const mongoc_read_prefs_t *read_prefs)
{
   char ns[MONGOC_NAMESPACE_MAX];

   BSON_ASSERT (collection);
   BSON_ASSERT (query);

   if (!read_prefs) {
      read_prefs = collection->read_prefs;
   }

   bson_clear (&collection->gle);

   if (NULL == strstr (collection->collection, "$cmd")) {
      bson_snprintf (ns, sizeof ns, "%s", collection->db);
   } else {
      bson_snprintf (ns, sizeof ns, "%s.%s",
                     collection->db, collection->collection);
   }

   return mongoc_client_command (collection->client, ns, flags,
                                 skip, limit, batch_size, query, fields, read_prefs);
}

bool
mongoc_collection_command_simple (mongoc_collection_t       *collection,
                                  const bson_t              *command,
                                  const mongoc_read_prefs_t *read_prefs,
                                  bson_t                    *reply,
                                  bson_error_t              *error)
{
   BSON_ASSERT (collection);
   BSON_ASSERT (command);

   bson_clear (&collection->gle);

   return mongoc_client_command_simple (collection->client, collection->db,
                                        command, read_prefs, reply, error);
}

/*
 *--------------------------------------------------------------------------
 *
 * mongoc_collection_count --
 *
 *       Count the number of documents matching @query.
 *
 * Parameters:
 *       @flags: A mongoc_query_flags_t describing the query flags or 0.
 *       @query: The query to perform or NULL for {}.
 *       @skip: The $skip to perform within the query or 0.
 *       @limit: The $limit to perform within the query or 0.
 *       @read_prefs: desired read preferences or NULL.
 *       @error: A location for an error or NULL.
 *
 * Returns:
 *       -1 on failure; otherwise the number of matching documents.
 *
 * Side effects:
 *       @error is set upon failure if non-NULL.
 *
 *--------------------------------------------------------------------------
 */

int64_t
mongoc_collection_count (mongoc_collection_t       *collection,  /* IN */
                         mongoc_query_flags_t       flags,       /* IN */
                         const bson_t              *query,       /* IN */
                         int64_t               skip,        /* IN */
                         int64_t               limit,       /* IN */
                         const mongoc_read_prefs_t *read_prefs,  /* IN */
                         bson_error_t              *error)       /* OUT */
{
   return mongoc_collection_count_with_opts (
      collection,
      flags,
      query,
      skip,
      limit,
      NULL,
      read_prefs,
      error);
}


int64_t
mongoc_collection_count_with_opts (mongoc_collection_t       *collection,  /* IN */
                                   mongoc_query_flags_t       flags,       /* IN */
                                   const bson_t              *query,       /* IN */
                                   int64_t                    skip,        /* IN */
                                   int64_t                    limit,       /* IN */
                                   const bson_t               *opts,       /* IN */
                                   const mongoc_read_prefs_t *read_prefs,  /* IN */
                                   bson_error_t              *error)       /* OUT */
{
   int64_t ret = -1;
   bson_iter_t iter;
   bson_t reply;
   bson_t cmd;
   bson_t q;

   BSON_ASSERT (collection);

   bson_init(&cmd);
   bson_append_utf8(&cmd, "count", 5, collection->collection,
                    collection->collectionlen);
   if (query) {
      bson_append_document(&cmd, "query", 5, query);
   } else {
      bson_init(&q);
      bson_append_document(&cmd, "query", 5, &q);
      bson_destroy(&q);
   }
   if (limit) {
      bson_append_int64(&cmd, "limit", 5, limit);
   }
   if (skip) {
      bson_append_int64(&cmd, "skip", 4, skip);
   }
   if (opts) {
       bson_concat(&cmd, opts);
   }
   if (mongoc_collection_command_simple(collection, &cmd, read_prefs,
                                        &reply, error) &&
       bson_iter_init_find(&iter, &reply, "n")) {
      ret = bson_iter_as_int64(&iter);
   }
   bson_destroy(&reply);
   bson_destroy(&cmd);

   return ret;
}


/*
 *--------------------------------------------------------------------------
 *
 * mongoc_collection_drop --
 *
 *       Request the MongoDB server drop the collection.
 *
 * Returns:
 *       true if successful; otherwise false and @error is set.
 *
 * Side effects:
 *       @error is set upon failure.
 *
 *--------------------------------------------------------------------------
 */

bool
mongoc_collection_drop (mongoc_collection_t *collection, /* IN */
                        bson_error_t        *error)      /* OUT */
{
   bool ret;
   bson_t cmd;

   BSON_ASSERT (collection);

   bson_init(&cmd);
   bson_append_utf8(&cmd, "drop", 4, collection->collection,
                    collection->collectionlen);
   ret = mongoc_collection_command_simple(collection, &cmd, NULL, NULL, error);
   bson_destroy(&cmd);

   return ret;
}


/*
 *--------------------------------------------------------------------------
 *
 * mongoc_collection_drop_index --
 *
 *       Request the MongoDB server drop the named index.
 *
 * Returns:
 *       true if successful; otherwise false and @error is set.
 *
 * Side effects:
 *       @error is setup upon failure if non-NULL.
 *
 *--------------------------------------------------------------------------
 */

bool
mongoc_collection_drop_index (mongoc_collection_t *collection, /* IN */
                              const char          *index_name, /* IN */
                              bson_error_t        *error)      /* OUT */
{
   bool ret;
   bson_t cmd;

   BSON_ASSERT (collection);
   BSON_ASSERT (index_name);

   bson_init(&cmd);
   bson_append_utf8(&cmd, "dropIndexes", -1, collection->collection,
                    collection->collectionlen);
   bson_append_utf8(&cmd, "index", -1, index_name, -1);
   ret = mongoc_collection_command_simple(collection, &cmd, NULL, NULL, error);
   bson_destroy(&cmd);

   return ret;
}


char *
mongoc_collection_keys_to_index_string (const bson_t *keys)
{
   bson_string_t *s;
   bson_iter_t iter;
   int i = 0;

   BSON_ASSERT (keys);

   if (!bson_iter_init (&iter, keys)) {
      return NULL;
   }

   s = bson_string_new (NULL);

   while (bson_iter_next (&iter)) {

      /* Index type can be specified as a string ("2d") or as an integer representing direction */
      if (bson_iter_type(&iter) == BSON_TYPE_UTF8)
      {
          bson_string_append_printf (s,
                                     (i++ ? "_%s_%s" : "%s_%s"),
                                     bson_iter_key (&iter),
                                     bson_iter_utf8 (&iter, NULL));
      }
      else
      {

          bson_string_append_printf (s,
                                     (i++ ? "_%s_%d" : "%s_%d"),
                                     bson_iter_key (&iter),
                                     bson_iter_int32 (&iter));
      }

   }

   return bson_string_free (s, false);
}


/*
 *--------------------------------------------------------------------------
 *
 * _mongoc_collection_create_index_legacy --
 *
 *       Request the MongoDB server create the named index.
 *
 * Returns:
 *       true if successful; otherwise false and @error is set.
 *
 * Side effects:
 *       @error is setup upon failure if non-NULL.
 *
 *--------------------------------------------------------------------------
 */

static bool
_mongoc_collection_create_index_legacy (mongoc_collection_t      *collection,
                                        const bson_t             *keys,
                                        const mongoc_index_opt_t *opt,
                                        bson_error_t             *error)
{
   const mongoc_index_opt_t *def_opt;
   mongoc_collection_t *col;
   bool ret;
   bson_t insert;
   char *name;

   BSON_ASSERT (collection);

   /*
    * TODO: this is supposed to be cached and cheap... make it that way
    */

   def_opt = mongoc_index_opt_get_default ();
   opt = opt ? opt : def_opt;

   if (!opt->is_initialized) {
      MONGOC_WARNING("Options have not yet been initialized");
      return false;
   }

   bson_init (&insert);

   bson_append_document (&insert, "key", -1, keys);
   bson_append_utf8 (&insert, "ns", -1, collection->ns, -1);

   if (opt->background != def_opt->background) {
      bson_append_bool (&insert, "background", -1, opt->background);
   }

   if (opt->unique != def_opt->unique) {
      bson_append_bool (&insert, "unique", -1, opt->unique);
   }

   if (opt->name != def_opt->name) {
      bson_append_utf8 (&insert, "name", -1, opt->name, -1);
   } else {
      name = mongoc_collection_keys_to_index_string(keys);
      bson_append_utf8 (&insert, "name", -1, name, -1);
      bson_free (name);
   }

   if (opt->drop_dups != def_opt->drop_dups) {
      bson_append_bool (&insert, "dropDups", -1, opt->drop_dups);
   }

   if (opt->sparse != def_opt->sparse) {
      bson_append_bool (&insert, "sparse", -1, opt->sparse);
   }

   if (opt->expire_after_seconds != def_opt->expire_after_seconds) {
      bson_append_int32 (&insert,
                         "expireAfterSeconds", -1,
                         opt->expire_after_seconds);
   }

   if (opt->v != def_opt->v) {
      bson_append_int32 (&insert, "v", -1, opt->v);
   }

   if (opt->weights != def_opt->weights) {
      bson_append_document (&insert, "weights", -1, opt->weights);
   }

   if (opt->default_language != def_opt->default_language) {
      bson_append_utf8 (&insert,
                        "default_language", -1,
                        opt->default_language, -1);
   }

   if (opt->language_override != def_opt->language_override) {
      bson_append_utf8 (&insert,
                        "language_override", -1,
                        opt->language_override, -1);
   }

   col = mongoc_client_get_collection (collection->client, collection->db,
                                       "system.indexes");

   ret = mongoc_collection_insert (col,
                                  (mongoc_insert_flags_t)MONGOC_INSERT_NO_VALIDATE,
                                  &insert, NULL, error);

   mongoc_collection_destroy(col);

   bson_destroy (&insert);

   return ret;
}


bool
mongoc_collection_create_index (mongoc_collection_t      *collection,
                                const bson_t             *keys,
                                const mongoc_index_opt_t *opt,
                                bson_error_t             *error)
{
   const mongoc_index_opt_t *def_opt;
   const mongoc_index_opt_geo_t *def_geo;
   bson_error_t local_error;
   const char *name;
   bson_t cmd = BSON_INITIALIZER;
   bson_t ar;
   bson_t doc;
   bson_t reply;
   bson_t storage_doc;
   bson_t wt_doc;
   const mongoc_index_opt_geo_t *geo_opt;
   const mongoc_index_opt_storage_t *storage_opt;
   const mongoc_index_opt_wt_t *wt_opt;
   char *alloc_name = NULL;
   bool ret = false;

   BSON_ASSERT (collection);
   BSON_ASSERT (keys);

   def_opt = mongoc_index_opt_get_default ();
   opt = opt ? opt : def_opt;

   /*
    * Generate the key name if it was not provided.
    */
   name = (opt->name != def_opt->name) ? opt->name : NULL;
   if (!name) {
      alloc_name = mongoc_collection_keys_to_index_string (keys);
      name = alloc_name;
   }

   /*
    * Build our createIndexes command to send to the server.
    */
   BSON_APPEND_UTF8 (&cmd, "createIndexes", collection->collection);
   bson_append_array_begin (&cmd, "indexes", 7, &ar);
   bson_append_document_begin (&ar, "0", 1, &doc);
   BSON_APPEND_DOCUMENT (&doc, "key", keys);
   BSON_APPEND_UTF8 (&doc, "name", name);
   if (opt->background) {
      BSON_APPEND_BOOL (&doc, "background", true);
   }
   if (opt->unique) {
      BSON_APPEND_BOOL (&doc, "unique", true);
   }
   if (opt->drop_dups) {
      BSON_APPEND_BOOL (&doc, "dropDups", true);
   }
   if (opt->sparse) {
      BSON_APPEND_BOOL (&doc, "sparse", true);
   }
   if (opt->expire_after_seconds != def_opt->expire_after_seconds) {
      BSON_APPEND_INT32 (&doc, "expireAfterSeconds", opt->expire_after_seconds);
   }
   if (opt->v != def_opt->v) {
      BSON_APPEND_INT32 (&doc, "v", opt->v);
   }
   if (opt->weights && (opt->weights != def_opt->weights)) {
      BSON_APPEND_DOCUMENT (&doc, "weights", opt->weights);
   }
   if (opt->default_language != def_opt->default_language) {
      BSON_APPEND_UTF8 (&doc, "default_language", opt->default_language);
   }
   if (opt->language_override != def_opt->language_override) {
      BSON_APPEND_UTF8 (&doc, "language_override", opt->language_override);
   }
   if (opt->partial_filter_expression) {
      BSON_APPEND_DOCUMENT (&doc, "partialFilterExpression", opt->partial_filter_expression);
   }
   if (opt->geo_options) {
       geo_opt = opt->geo_options;
       def_geo = mongoc_index_opt_geo_get_default ();
       if (geo_opt->twod_sphere_version != def_geo->twod_sphere_version) {
          BSON_APPEND_INT32 (&doc, "2dsphereIndexVersion", geo_opt->twod_sphere_version);
       }
       if (geo_opt->twod_bits_precision != def_geo->twod_bits_precision) {
          BSON_APPEND_INT32 (&doc, "bits", geo_opt->twod_bits_precision);
       }
       if (geo_opt->twod_location_min != def_geo->twod_location_min) {
          BSON_APPEND_DOUBLE (&doc, "min", geo_opt->twod_location_min);
       }
       if (geo_opt->twod_location_max != def_geo->twod_location_max) {
          BSON_APPEND_DOUBLE (&doc, "max", geo_opt->twod_location_max);
       }
       if (geo_opt->haystack_bucket_size != def_geo->haystack_bucket_size) {
          BSON_APPEND_DOUBLE (&doc, "bucketSize", geo_opt->haystack_bucket_size);
       }
   }

   if (opt->storage_options) {
      storage_opt = opt->storage_options;
      switch (storage_opt->type) {
      case MONGOC_INDEX_STORAGE_OPT_WIREDTIGER:
         wt_opt = (mongoc_index_opt_wt_t *)storage_opt;
         BSON_APPEND_DOCUMENT_BEGIN (&doc, "storageEngine", &storage_doc);
         BSON_APPEND_DOCUMENT_BEGIN (&storage_doc, "wiredTiger", &wt_doc);
         BSON_APPEND_UTF8 (&wt_doc, "configString", wt_opt->config_str);
         bson_append_document_end (&storage_doc, &wt_doc);
         bson_append_document_end (&doc, &storage_doc);
         break;
      default:
         break;
      }
   }

   bson_append_document_end (&ar, &doc);
   bson_append_array_end (&cmd, &ar);

   ret = mongoc_collection_command_simple (collection, &cmd, NULL, &reply,
                                           &local_error);

   /*
    * If we failed due to the command not being found, then use the legacy
    * version which performs an insert into the system.indexes collection.
    */
   if (!ret) {
      if (local_error.code == MONGOC_ERROR_QUERY_COMMAND_NOT_FOUND) {
         ret = _mongoc_collection_create_index_legacy (collection, keys, opt,
                                                       error);
      } else if (error) {
         memcpy (error, &local_error, sizeof *error);
      }
   }

   bson_destroy (&cmd);
   bson_destroy (&reply);
   bson_free (alloc_name);

   return ret;
}


bool
mongoc_collection_ensure_index (mongoc_collection_t      *collection,
                                const bson_t             *keys,
                                const mongoc_index_opt_t *opt,
                                bson_error_t             *error)
{
   return mongoc_collection_create_index (collection, keys, opt, error);
}

mongoc_cursor_t *
_mongoc_collection_find_indexes_legacy (mongoc_collection_t *collection,
                                        bson_error_t        *error)
{
   mongoc_database_t *db;
   mongoc_collection_t *idx_collection;
   mongoc_read_prefs_t *read_prefs;
   bson_t query = BSON_INITIALIZER;
   mongoc_cursor_t *cursor;

   BSON_ASSERT (collection);

   BSON_APPEND_UTF8 (&query, "ns", collection->ns);

   db = mongoc_client_get_database (collection->client, collection->db);
   BSON_ASSERT (db);

   idx_collection = mongoc_database_get_collection (db, "system.indexes");
   BSON_ASSERT (idx_collection);

   read_prefs = mongoc_read_prefs_new (MONGOC_READ_PRIMARY);

   cursor = mongoc_collection_find (idx_collection, MONGOC_QUERY_NONE, 0, 0, 0,
                                    &query, NULL, read_prefs);

   mongoc_read_prefs_destroy (read_prefs);
   mongoc_collection_destroy (idx_collection);
   mongoc_database_destroy (db);

   return cursor;
}

mongoc_cursor_t *
mongoc_collection_find_indexes (mongoc_collection_t *collection,
                                bson_error_t        *error)
{
   mongoc_cursor_t *cursor;
   mongoc_read_prefs_t *read_prefs;
   bson_t cmd = BSON_INITIALIZER;
   bson_t child;

   BSON_ASSERT (collection);

   bson_append_utf8 (&cmd, "listIndexes", -1, collection->collection,
                     collection->collectionlen);

   BSON_APPEND_DOCUMENT_BEGIN (&cmd, "cursor", &child);
   bson_append_document_end (&cmd, &child);

   read_prefs = mongoc_read_prefs_new (MONGOC_READ_PRIMARY);

   cursor = mongoc_collection_command (collection, MONGOC_QUERY_SLAVE_OK, 0, 0, 0,
                                       &cmd, NULL, read_prefs);

   _mongoc_cursor_cursorid_init(cursor);
   cursor->limit = 0;

   if (_mongoc_cursor_cursorid_prime(cursor)) {
       /* intentionally empty */
   } else {
      if (mongoc_cursor_error (cursor, error)) {
         if (error->code == MONGOC_ERROR_COLLECTION_DOES_NOT_EXIST) {
             bson_t empty_arr = BSON_INITIALIZER;
             /* collection does not exist. in accordance with the spec we return
             * an empty array. Also we need to clear out the error. */
             error->code = 0;
             error->domain = 0;
             _mongoc_cursor_array_set_bson (cursor, &empty_arr);
         } else if (error->code == MONGOC_ERROR_QUERY_COMMAND_NOT_FOUND) {
            /* talking to an old server. */
            /* clear out error. */
            error->code = 0;
            error->domain = 0;
            mongoc_cursor_destroy (cursor);
            cursor = _mongoc_collection_find_indexes_legacy (collection, error);
         }
      } else {
         /* TODO: remove this branch for general release.  Only relevant for RC */
         mongoc_cursor_destroy (cursor);
         cursor = mongoc_collection_command (collection, MONGOC_QUERY_SLAVE_OK, 0, 0, 0,
                                             &cmd, NULL, read_prefs);

         _mongoc_cursor_array_init(cursor, "indexes");
         cursor->limit = 0;
      }
   }

   bson_destroy (&cmd);
   mongoc_read_prefs_destroy (read_prefs);

   return cursor;
}

/*
 *--------------------------------------------------------------------------
 *
 * mongoc_collection_insert_bulk --
 *
 *       Bulk insert documents into a MongoDB collection.
 *
 * Parameters:
 *       @collection: A mongoc_collection_t.
 *       @flags: flags for the insert or 0.
 *       @documents: The documents to insert.
 *       @n_documents: The number of documents to insert.
 *       @write_concern: A write concern or NULL.
 *       @error: a location for an error or NULL.
 *
 * Returns:
 *       true if successful; otherwise false and @error is set.
 *
 *       If the write concern does not dictate checking the result of the
 *       insert, then true may be returned even though the document was
 *       not actually inserted on the MongoDB server or cluster.
 *
 * Side effects:
 *       @collection->gle is setup, depending on write_concern->w value.
 *       @error may be set upon failure if non-NULL.
 *
 *--------------------------------------------------------------------------
 */

bool
mongoc_collection_insert_bulk (mongoc_collection_t           *collection,
                               mongoc_insert_flags_t          flags,
                               const bson_t                 **documents,
                               uint32_t                       n_documents,
                               const mongoc_write_concern_t  *write_concern,
                               bson_error_t                  *error)
{
   mongoc_write_command_t command;
   mongoc_write_result_t result;
   mongoc_bulk_write_flags_t write_flags = MONGOC_BULK_WRITE_FLAGS_INIT;
   bool ret;
   uint32_t i;

   BSON_ASSERT (collection);
   BSON_ASSERT (documents);

   if (!write_concern) {
      write_concern = collection->write_concern;
   }

   if (!(flags & MONGOC_INSERT_NO_VALIDATE)) {
      int vflags = (BSON_VALIDATE_UTF8 | BSON_VALIDATE_UTF8_ALLOW_NULL
                  | BSON_VALIDATE_DOLLAR_KEYS | BSON_VALIDATE_DOT_KEYS);

      for (i = 0; i < n_documents; i++) {
         if (!bson_validate (documents[i], (bson_validate_flags_t)vflags, NULL)) {
            bson_set_error (error,
                            MONGOC_ERROR_BSON,
                            MONGOC_ERROR_BSON_INVALID,
                            "A document was corrupt or contained "
                            "invalid characters . or $");
            RETURN (false);
         }
      }
   }

   bson_clear (&collection->gle);

   _mongoc_write_result_init (&result);

   write_flags.ordered = !(flags & MONGOC_INSERT_CONTINUE_ON_ERROR);

   _mongoc_write_command_init_insert (&command, NULL, write_flags, true);

   for (i = 0; i < n_documents; i++) {
      _mongoc_write_command_insert_append (&command, documents[i]);
   }

   _mongoc_write_command_execute (&command, collection->client, 0,
                                  collection->db, collection->collection,
                                  write_concern, 0, &result);

   collection->gle = bson_new ();
   ret = _mongoc_write_result_complete (&result, collection->gle, error);

   _mongoc_write_result_destroy (&result);
   _mongoc_write_command_destroy (&command);

   return ret;
}


/*
 *--------------------------------------------------------------------------
 *
 * mongoc_collection_insert --
 *
 *       Insert a document into a MongoDB collection.
 *
 * Parameters:
 *       @collection: A mongoc_collection_t.
 *       @flags: flags for the insert or 0.
 *       @document: The document to insert.
 *       @write_concern: A write concern or NULL.
 *       @error: a location for an error or NULL.
 *
 * Returns:
 *       true if successful; otherwise false and @error is set.
 *
 *       If the write concern does not dictate checking the result of the
 *       insert, then true may be returned even though the document was
 *       not actually inserted on the MongoDB server or cluster.
 *
 * Side effects:
 *       @collection->gle is setup, depending on write_concern->w value.
 *       @error may be set upon failure if non-NULL.
 *
 *--------------------------------------------------------------------------
 */

bool
mongoc_collection_insert (mongoc_collection_t          *collection,
                          mongoc_insert_flags_t         flags,
                          const bson_t                 *document,
                          const mongoc_write_concern_t *write_concern,
                          bson_error_t                 *error)
{
   mongoc_bulk_write_flags_t write_flags = MONGOC_BULK_WRITE_FLAGS_INIT;
   mongoc_write_command_t command;
   mongoc_write_result_t result;
   bool ret;

   ENTRY;

   BSON_ASSERT (collection);
   BSON_ASSERT (document);

   bson_clear (&collection->gle);

   if (!write_concern) {
      write_concern = collection->write_concern;
   }

   if (!(flags & MONGOC_INSERT_NO_VALIDATE)) {
      int vflags = (BSON_VALIDATE_UTF8 | BSON_VALIDATE_UTF8_ALLOW_NULL
                  | BSON_VALIDATE_DOLLAR_KEYS | BSON_VALIDATE_DOT_KEYS);

      if (!bson_validate (document, (bson_validate_flags_t)vflags, NULL)) {
         bson_set_error (error,
                         MONGOC_ERROR_BSON,
                         MONGOC_ERROR_BSON_INVALID,
                         "A document was corrupt or contained "
                         "invalid characters . or $");
         RETURN (false);
      }
   }

   _mongoc_write_result_init (&result);
   _mongoc_write_command_init_insert (&command, document, write_flags, false);

   _mongoc_write_command_execute (&command, collection->client, 0,
                                  collection->db, collection->collection,
                                  write_concern, 0, &result);

   collection->gle = bson_new ();
   ret = _mongoc_write_result_complete (&result, collection->gle, error);

   _mongoc_write_result_destroy (&result);
   _mongoc_write_command_destroy (&command);

   RETURN (ret);
}


/*
 *--------------------------------------------------------------------------
 *
 * mongoc_collection_update --
 *
 *       Updates one or more documents matching @selector with @update.
 *
 * Parameters:
 *       @collection: A mongoc_collection_t.
 *       @flags: The flags for the update.
 *       @selector: A bson_t containing your selector.
 *       @update: A bson_t containing your update document.
 *       @write_concern: The write concern or NULL.
 *       @error: A location for an error or NULL.
 *
 * Returns:
 *       true if successful; otherwise false and @error is set.
 *
 * Side effects:
 *       @collection->gle is setup, depending on write_concern->w value.
 *       @error is setup upon failure.
 *
 *--------------------------------------------------------------------------
 */

bool
mongoc_collection_update (mongoc_collection_t          *collection,
                          mongoc_update_flags_t         uflags,
                          const bson_t                 *selector,
                          const bson_t                 *update,
                          const mongoc_write_concern_t *write_concern,
                          bson_error_t                 *error)
{
   mongoc_bulk_write_flags_t write_flags = MONGOC_BULK_WRITE_FLAGS_INIT;
   mongoc_write_command_t command;
   mongoc_write_result_t result;
   bson_iter_t iter;
   size_t err_offset;
   bool ret;
   int vflags = (BSON_VALIDATE_UTF8 | BSON_VALIDATE_UTF8_ALLOW_NULL
               | BSON_VALIDATE_DOLLAR_KEYS | BSON_VALIDATE_DOT_KEYS);
   int flags = uflags;

   ENTRY;

   BSON_ASSERT (collection);
   BSON_ASSERT (selector);
   BSON_ASSERT (update);

   bson_clear (&collection->gle);

   if (!write_concern) {
      write_concern = collection->write_concern;
   }

   if (!((uint32_t)flags & MONGOC_UPDATE_NO_VALIDATE) &&
       bson_iter_init (&iter, update) &&
       bson_iter_next (&iter) &&
       (bson_iter_key (&iter) [0] != '$') &&
       !bson_validate (update, (bson_validate_flags_t)vflags, &err_offset)) {
      bson_set_error (error,
                      MONGOC_ERROR_BSON,
                      MONGOC_ERROR_BSON_INVALID,
                      "update document is corrupt or contains "
                      "invalid keys including $ or .");
      return false;
   } else {
      flags = (uint32_t)flags & ~MONGOC_UPDATE_NO_VALIDATE;
   }

   _mongoc_write_result_init (&result);
   _mongoc_write_command_init_update (&command,
                                      selector,
                                      update,
                                      !!(flags & MONGOC_UPDATE_UPSERT),
                                      !!(flags & MONGOC_UPDATE_MULTI_UPDATE),
                                      write_flags);

   _mongoc_write_command_execute (&command, collection->client, 0,
                                  collection->db, collection->collection,
                                  write_concern, 0, &result);

   collection->gle = bson_new ();
   ret = _mongoc_write_result_complete (&result, collection->gle, error);

   _mongoc_write_result_destroy (&result);
   _mongoc_write_command_destroy (&command);

   RETURN (ret);
}


/*
 *--------------------------------------------------------------------------
 *
 * mongoc_collection_save --
 *
 *       Save @document to @collection.
 *
 *       If the document has an _id field, it will be updated. Otherwise,
 *       the document will be inserted into the collection.
 *
 * Returns:
 *       true if successful; otherwise false and @error is set.
 *
 * Side effects:
 *       @error is set upon failure if non-NULL.
 *
 *--------------------------------------------------------------------------
 */

bool
mongoc_collection_save (mongoc_collection_t          *collection,
                        const bson_t                 *document,
                        const mongoc_write_concern_t *write_concern,
                        bson_error_t                 *error)
{
   bson_iter_t iter;
   bool ret;
   bson_t selector;

   BSON_ASSERT (collection);
   BSON_ASSERT (document);

   if (!bson_iter_init_find(&iter, document, "_id")) {
      return mongoc_collection_insert(collection,
                                      MONGOC_INSERT_NONE,
                                      document,
                                      write_concern,
                                      error);
   }

   bson_init(&selector);
   bson_append_iter(&selector, NULL, 0, &iter);

   ret = mongoc_collection_update(collection,
                                  MONGOC_UPDATE_UPSERT,
                                  &selector,
                                  document,
                                  write_concern,
                                  error);

   bson_destroy(&selector);

   return ret;
}


/*
 *--------------------------------------------------------------------------
 *
 * mongoc_collection_remove --
 *
 *       Delete one or more items from a collection. If you want to
 *       limit to a single delete, provided MONGOC_REMOVE_SINGLE_REMOVE
 *       for @flags.
 *
 * Parameters:
 *       @collection: A mongoc_collection_t.
 *       @flags: the delete flags or 0.
 *       @selector: A selector of documents to delete.
 *       @write_concern: A write concern or NULL. If NULL, the default
 *                       write concern for the collection will be used.
 *       @error: A location for an error or NULL.
 *
 * Returns:
 *       true if successful; otherwise false and error is set.
 *
 *       If the write concern does not dictate checking the result, this
 *       function may return true even if it failed.
 *
 * Side effects:
 *       @collection->gle is setup, depending on write_concern->w value.
 *       @error is setup upon failure.
 *
 *--------------------------------------------------------------------------
 */

bool
mongoc_collection_remove (mongoc_collection_t          *collection,
                          mongoc_remove_flags_t         flags,
                          const bson_t                 *selector,
                          const mongoc_write_concern_t *write_concern,
                          bson_error_t                 *error)
{
   mongoc_bulk_write_flags_t write_flags = MONGOC_BULK_WRITE_FLAGS_INIT;
   mongoc_write_command_t command;
   mongoc_write_result_t result;
   bool multi;
   bool ret;

   ENTRY;

   BSON_ASSERT (collection);
   BSON_ASSERT (selector);

   bson_clear (&collection->gle);

   if (!write_concern) {
      write_concern = collection->write_concern;
   }

   multi = !(flags & MONGOC_REMOVE_SINGLE_REMOVE);

   _mongoc_write_result_init (&result);
   _mongoc_write_command_init_delete (&command, selector, multi, write_flags);

   _mongoc_write_command_execute (&command, collection->client, 0,
                                  collection->db, collection->collection,
                                  write_concern, 0, &result);

   collection->gle = bson_new ();
   ret = _mongoc_write_result_complete (&result, collection->gle, error);

   _mongoc_write_result_destroy (&result);
   _mongoc_write_command_destroy (&command);

   RETURN (ret);
}


bool
mongoc_collection_delete (mongoc_collection_t          *collection,
                          mongoc_delete_flags_t         flags,
                          const bson_t                 *selector,
                          const mongoc_write_concern_t *write_concern,
                          bson_error_t                 *error)
{
   return mongoc_collection_remove (collection, (mongoc_remove_flags_t)flags,
                                    selector, write_concern, error);
}


/*
 *--------------------------------------------------------------------------
 *
 * mongoc_collection_get_read_prefs --
 *
 *       Fetch the default read preferences for the collection.
 *
 * Returns:
 *       A mongoc_read_prefs_t that should not be modified or freed.
 *
 * Side effects:
 *       None.
 *
 *--------------------------------------------------------------------------
 */

const mongoc_read_prefs_t *
mongoc_collection_get_read_prefs (const mongoc_collection_t *collection)
{
   BSON_ASSERT (collection);
   return collection->read_prefs;
}


/*
 *--------------------------------------------------------------------------
 *
 * mongoc_collection_set_read_prefs --
 *
 *       Sets the default read preferences for the collection instance.
 *
 * Returns:
 *       None.
 *
 * Side effects:
 *       None.
 *
 *--------------------------------------------------------------------------
 */

void
mongoc_collection_set_read_prefs (mongoc_collection_t       *collection,
                                  const mongoc_read_prefs_t *read_prefs)
{
   BSON_ASSERT (collection);

   if (collection->read_prefs) {
      mongoc_read_prefs_destroy(collection->read_prefs);
      collection->read_prefs = NULL;
   }

   if (read_prefs) {
      collection->read_prefs = mongoc_read_prefs_copy(read_prefs);
   }
}


/*
 *--------------------------------------------------------------------------
 *
 * mongoc_collection_get_write_concern --
 *
 *       Fetches the default write concern for the collection instance.
 *
 * Returns:
 *       A mongoc_write_concern_t that should not be modified or freed.
 *
 * Side effects:
 *       None.
 *
 *--------------------------------------------------------------------------
 */

const mongoc_write_concern_t *
mongoc_collection_get_write_concern (const mongoc_collection_t *collection)
{
   BSON_ASSERT (collection);

   return collection->write_concern;
}


/*
 *--------------------------------------------------------------------------
 *
 * mongoc_collection_set_write_concern --
 *
 *       Sets the default write concern for the collection instance.
 *
 * Returns:
 *       None.
 *
 * Side effects:
 *       None.
 *
 *--------------------------------------------------------------------------
 */

void
mongoc_collection_set_write_concern (mongoc_collection_t          *collection,
                                     const mongoc_write_concern_t *write_concern)
{
   BSON_ASSERT (collection);

   if (collection->write_concern) {
      mongoc_write_concern_destroy(collection->write_concern);
      collection->write_concern = NULL;
   }

   if (write_concern) {
      collection->write_concern = mongoc_write_concern_copy(write_concern);
   }
}


/*
 *--------------------------------------------------------------------------
 *
 * mongoc_collection_get_name --
 *
 *       Returns the name of the collection, excluding the database name.
 *
 * Returns:
 *       A string which should not be modified or freed.
 *
 * Side effects:
 *       None.
 *
 *--------------------------------------------------------------------------
 */

const char *
mongoc_collection_get_name (mongoc_collection_t *collection)
{
   BSON_ASSERT (collection);

   return collection->collection;
}


/*
 *--------------------------------------------------------------------------
 *
 * mongoc_collection_get_last_error --
 *
 *       Returns getLastError document, according to write_concern on last
 *       executed command for current collection instance.
 *
 * Returns:
 *       NULL or a bson_t that should not be modified or freed. This value
 *       is not guaranteed to be persistent between calls into the
 *       mongoc_collection_t instance, and therefore must be copied if
 *       you would like to keep it around.
 *
 * Side effects:
 *       None.
 *
 *--------------------------------------------------------------------------
 */

const bson_t *
mongoc_collection_get_last_error (const mongoc_collection_t *collection) /* IN */
{
   BSON_ASSERT (collection);

   return collection->gle;
}


/*
 *--------------------------------------------------------------------------
 *
 * mongoc_collection_validate --
 *
 *       Helper to call the validate command on the MongoDB server to
 *       validate the collection.
 *
 *       Options may be additional options, or NULL.
 *       Currently supported options are:
 *
 *          "full": Boolean
 *
 *       If full is true, then perform a more resource intensive
 *       validation.
 *
 *       The result is stored in reply.
 *
 * Returns:
 *       true if successful; otherwise false and @error is set.
 *
 * Side effects:
 *       @reply is set if successful.
 *       @error may be set.
 *
 *--------------------------------------------------------------------------
 */

bool
mongoc_collection_validate (mongoc_collection_t *collection, /* IN */
                            const bson_t        *options,    /* IN */
                            bson_t              *reply,      /* OUT */
                            bson_error_t        *error)      /* IN */
{
   bson_iter_t iter;
   bson_t cmd = BSON_INITIALIZER;
   bool ret;

   BSON_ASSERT (collection);

   if (options &&
       bson_iter_init_find (&iter, options, "full") &&
       !BSON_ITER_HOLDS_BOOL (&iter)) {
      bson_set_error (error,
                      MONGOC_ERROR_BSON,
                      MONGOC_ERROR_BSON_INVALID,
                      "'full' must be a boolean value.");
      return false;
   }

   bson_append_utf8 (&cmd, "validate", 8,
                     collection->collection,
                     collection->collectionlen);

   if (options) {
      bson_concat (&cmd, options);
   }

   ret = mongoc_collection_command_simple (collection, &cmd, NULL, reply, error);

   bson_destroy (&cmd);

   return ret;
}


/*
 *--------------------------------------------------------------------------
 *
 * mongoc_collection_rename --
 *
 *       Rename the collection to @new_name.
 *
 *       If @new_db is NULL, the same db will be used.
 *
 *       If @drop_target_before_rename is true, then a collection named
 *       @new_name will be dropped before renaming @collection to
 *       @new_name.
 *
 * Returns:
 *       true on success; false on failure and @error is set.
 *
 * Side effects:
 *       @error is set on failure.
 *
 *--------------------------------------------------------------------------
 */

bool
mongoc_collection_rename (mongoc_collection_t *collection,
                          const char          *new_db,
                          const char          *new_name,
                          bool                 drop_target_before_rename,
                          bson_error_t        *error)
{
   bson_t cmd = BSON_INITIALIZER;
   char newns [MONGOC_NAMESPACE_MAX + 1];
   bool ret;

   BSON_ASSERT (collection);
   BSON_ASSERT (new_name);

   if (!validate_name (new_name)) {
      bson_set_error (error,
                      MONGOC_ERROR_NAMESPACE,
                      MONGOC_ERROR_NAMESPACE_INVALID,
                      "\"%s\" is an invalid collection name.",
                      new_name);
      return false;
   }

   bson_snprintf (newns, sizeof newns, "%s.%s",
                  new_db ? new_db : collection->db,
                  new_name);

   BSON_APPEND_UTF8 (&cmd, "renameCollection", collection->ns);
   BSON_APPEND_UTF8 (&cmd, "to", newns);

   if (drop_target_before_rename) {
      BSON_APPEND_BOOL (&cmd, "dropTarget", true);
   }

   ret = mongoc_client_command_simple (collection->client, "admin",
                                       &cmd, NULL, NULL, error);

   if (ret) {
      if (new_db) {
         bson_snprintf (collection->db, sizeof collection->db, "%s", new_db);
      }

      bson_snprintf (collection->collection, sizeof collection->collection,
                     "%s", new_name);
      collection->collectionlen = (int) strlen (collection->collection);

      bson_snprintf (collection->ns, sizeof collection->ns,
                     "%s.%s", collection->db, new_name);
      collection->nslen = (int) strlen (collection->ns);
   }

   bson_destroy (&cmd);

   return ret;
}


/*
 *--------------------------------------------------------------------------
 *
 * mongoc_collection_stats --
 *
 *       Fetches statistics about the collection.
 *
 *       The result is stored in @stats, which should NOT be an initialized
 *       bson_t or a leak will occur.
 *
 *       @stats, @options, and @error are optional.
 *
 * Returns:
 *       true on success and @stats is set.
 *       false on failure and @error is set.
 *
 * Side effects:
 *       @stats and @error.
 *
 *--------------------------------------------------------------------------
 */

bool
mongoc_collection_stats (mongoc_collection_t *collection,
                         const bson_t        *options,
                         bson_t              *stats,
                         bson_error_t        *error)
{
   bson_iter_t iter;
   bson_t cmd = BSON_INITIALIZER;
   bool ret;

   BSON_ASSERT (collection);

   if (options &&
       bson_iter_init_find (&iter, options, "scale") &&
       !BSON_ITER_HOLDS_INT32 (&iter)) {
      bson_set_error (error,
                      MONGOC_ERROR_BSON,
                      MONGOC_ERROR_BSON_INVALID,
                      "'scale' must be an int32 value.");
      return false;
   }

   BSON_APPEND_UTF8 (&cmd, "collStats", collection->collection);

   if (options) {
      bson_concat (&cmd, options);
   }

   ret = mongoc_collection_command_simple (collection, &cmd, NULL, stats, error);

   bson_destroy (&cmd);

   return ret;
}


mongoc_bulk_operation_t *
mongoc_collection_create_bulk_operation (
      mongoc_collection_t          *collection,
      bool                          ordered,
      const mongoc_write_concern_t *write_concern)
{
   mongoc_bulk_write_flags_t write_flags = MONGOC_BULK_WRITE_FLAGS_INIT;
   BSON_ASSERT (collection);

   if (!write_concern) {
      write_concern = collection->write_concern;
   }

   write_flags.ordered = ordered;

   return _mongoc_bulk_operation_new (collection->client,
                                      collection->db,
                                      collection->collection,
                                      0,
                                      write_flags,
                                      write_concern);
}


/*
 *--------------------------------------------------------------------------
 *
 * mongoc_collection_find_and_modify --
 *
 *       Find a document in @collection matching @query and update it with
 *       the update document @update.
 *
 *       If @reply is not NULL, then the result document will be placed
 *       in reply and should be released with bson_destroy().
 *
 *       If @remove is true, then the matching documents will be removed.
 *
 *       If @fields is not NULL, it will be used to select the desired
 *       resulting fields.
 *
 *       If @_new is true, then the new version of the document is returned
 *       instead of the old document.
 *
 *       See http://docs.mongodb.org/manual/reference/command/findAndModify/
 *       for more information.
 *
 * Returns:
 *       true on success; false on failure.
 *
 * Side effects:
 *       reply is initialized.
 *       error is set if false is returned.
 *
 *--------------------------------------------------------------------------
 */

bool
mongoc_collection_find_and_modify (mongoc_collection_t *collection,
                                   const bson_t        *query,
                                   const bson_t        *sort,
                                   const bson_t        *update,
                                   const bson_t        *fields,
                                   bool                 _remove,
                                   bool                 upsert,
                                   bool                 _new,
                                   bson_t              *reply,
                                   bson_error_t        *error)
{
   mongoc_server_description_t *selected_server;
   const char *name;
   bool ret;
   bson_t command = BSON_INITIALIZER;

   ENTRY;

   BSON_ASSERT (collection);
   BSON_ASSERT (query);
   BSON_ASSERT (update || _remove);

   name = mongoc_collection_get_name (collection);

   /* Preselect the server to check its wire_version */
   selected_server = mongoc_topology_select(collection->client->topology,
                                            MONGOC_SS_WRITE,
                                            collection->read_prefs,
                                            15,
                                            error);

   if (!selected_server) {
      bson_destroy (&command);
      RETURN (false);
   }

   BSON_APPEND_UTF8 (&command, "findAndModify", name);
   BSON_APPEND_DOCUMENT (&command, "query", query);

   if (sort) {
      BSON_APPEND_DOCUMENT (&command, "sort", sort);
   }

   if (update) {
      BSON_APPEND_DOCUMENT (&command, "update", update);
   }

   if (fields) {
      BSON_APPEND_DOCUMENT (&command, "fields", fields);
   }

   if (_remove) {
      BSON_APPEND_BOOL (&command, "remove", _remove);
   }

   if (upsert) {
      BSON_APPEND_BOOL (&command, "upsert", upsert);
   }

   if (_new) {
      BSON_APPEND_BOOL (&command, "new", _new);
   }

   if (selected_server->max_wire_version >= 4) {
      if (!_mongoc_write_concern_is_valid (collection->write_concern)) {
         bson_set_error (error,
                         MONGOC_ERROR_COMMAND,
                         MONGOC_ERROR_COMMAND_INVALID_ARG,
                         "The write concern is invalid.");
         bson_destroy (&command);
         RETURN (false);
      }

      if (_mongoc_write_concern_needs_gle (collection->write_concern)) {
         _BSON_APPEND_WRITE_CONCERN (&command, collection->write_concern);
      }
   }

   /*
    * Submit the command to MongoDB server.
    */
   ret = _mongoc_client_command_simple_with_hint (collection->client,
                                                  collection->db, &command, NULL,
<<<<<<< HEAD
                                                  true, reply, selected_server->id, error);
=======
                                                  true, reply, 0, error);
>>>>>>> e7d6f4c8

   /*
    * Cleanup.
    */
   bson_destroy (&command);

   RETURN (ret);
}<|MERGE_RESOLUTION|>--- conflicted
+++ resolved
@@ -1961,11 +1961,7 @@
     */
    ret = _mongoc_client_command_simple_with_hint (collection->client,
                                                   collection->db, &command, NULL,
-<<<<<<< HEAD
                                                   true, reply, selected_server->id, error);
-=======
-                                                  true, reply, 0, error);
->>>>>>> e7d6f4c8
 
    /*
     * Cleanup.
