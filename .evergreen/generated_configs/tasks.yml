tasks:
  - name: abi-compliance-check
    commands:
      - func: abi-compliance-check
  - name: asan-cse-sasl-cyrus-openssl-ubuntu1804-clang-compile
    run_on: ubuntu1804-large
    tags: [sanitizers-matrix-asan, compile, ubuntu1804, clang, cse, asan, sasl-cyrus]
    commands:
      - func: find-cmake-latest
      - func: cse-sasl-cyrus-openssl-compile
        vars:
          CC: clang
      - func: upload-build
  - name: asan-cse-sasl-cyrus-openssl-ubuntu1804-clang-test-4.2-server-auth
    run_on: ubuntu1804-small
    tags: [sanitizers-matrix-asan, test, ubuntu1804, clang, sasl-cyrus, cse, asan, auth, server, "4.2", openssl]
    depends_on: [{ name: asan-cse-sasl-cyrus-openssl-ubuntu1804-clang-compile }]
    commands:
      - func: fetch-build
        vars:
          BUILD_NAME: asan-cse-sasl-cyrus-openssl-ubuntu1804-clang-compile
      - command: expansions.update
        params:
          updates:
            - { key: CC, value: clang }
            - { key: AUTH, value: auth }
            - { key: MONGODB_VERSION, value: "4.2" }
            - { key: TOPOLOGY, value: server }
            - { key: SSL, value: openssl }
            - { key: CLIENT_SIDE_ENCRYPTION, value: "on" }
      - func: fetch-det
      - func: bootstrap-mongo-orchestration
      - func: run-simple-http-server
      - func: run-mock-kms-servers
      - func: run-tests
  - name: asan-cse-sasl-cyrus-openssl-ubuntu1804-clang-test-4.2-server-auth-with-mongocrypt
    run_on: ubuntu1804-small
    tags: [sanitizers-matrix-asan, test, ubuntu1804, clang, sasl-cyrus, cse, asan, auth, server, "4.2", with-mongocrypt, openssl]
    depends_on: [{ name: asan-cse-sasl-cyrus-openssl-ubuntu1804-clang-compile }]
    commands:
      - func: fetch-build
        vars:
          BUILD_NAME: asan-cse-sasl-cyrus-openssl-ubuntu1804-clang-compile
      - command: expansions.update
        params:
          updates:
            - { key: CC, value: clang }
            - { key: AUTH, value: auth }
            - { key: MONGODB_VERSION, value: "4.2" }
            - { key: TOPOLOGY, value: server }
            - { key: SSL, value: openssl }
            - { key: CLIENT_SIDE_ENCRYPTION, value: "on" }
            - { key: SKIP_CRYPT_SHARED_LIB, value: "on" }
      - func: fetch-det
      - func: bootstrap-mongo-orchestration
      - func: run-simple-http-server
      - func: run-mock-kms-servers
      - func: run-tests
  - name: asan-cse-sasl-cyrus-openssl-ubuntu1804-clang-test-4.4-server-auth
    run_on: ubuntu1804-small
    tags: [sanitizers-matrix-asan, test, ubuntu1804, clang, sasl-cyrus, cse, asan, auth, server, "4.4", openssl]
    depends_on: [{ name: asan-cse-sasl-cyrus-openssl-ubuntu1804-clang-compile }]
    commands:
      - func: fetch-build
        vars:
          BUILD_NAME: asan-cse-sasl-cyrus-openssl-ubuntu1804-clang-compile
      - command: expansions.update
        params:
          updates:
            - { key: CC, value: clang }
            - { key: AUTH, value: auth }
            - { key: MONGODB_VERSION, value: "4.4" }
            - { key: TOPOLOGY, value: server }
            - { key: SSL, value: openssl }
            - { key: CLIENT_SIDE_ENCRYPTION, value: "on" }
      - func: fetch-det
      - func: bootstrap-mongo-orchestration
      - func: run-simple-http-server
      - func: run-mock-kms-servers
      - func: run-tests
  - name: asan-cse-sasl-cyrus-openssl-ubuntu1804-clang-test-4.4-server-auth-with-mongocrypt
    run_on: ubuntu1804-small
    tags: [sanitizers-matrix-asan, test, ubuntu1804, clang, sasl-cyrus, cse, asan, auth, server, "4.4", with-mongocrypt, openssl]
    depends_on: [{ name: asan-cse-sasl-cyrus-openssl-ubuntu1804-clang-compile }]
    commands:
      - func: fetch-build
        vars:
          BUILD_NAME: asan-cse-sasl-cyrus-openssl-ubuntu1804-clang-compile
      - command: expansions.update
        params:
          updates:
            - { key: CC, value: clang }
            - { key: AUTH, value: auth }
            - { key: MONGODB_VERSION, value: "4.4" }
            - { key: TOPOLOGY, value: server }
            - { key: SSL, value: openssl }
            - { key: CLIENT_SIDE_ENCRYPTION, value: "on" }
            - { key: SKIP_CRYPT_SHARED_LIB, value: "on" }
      - func: fetch-det
      - func: bootstrap-mongo-orchestration
      - func: run-simple-http-server
      - func: run-mock-kms-servers
      - func: run-tests
  - name: asan-cse-sasl-cyrus-openssl-ubuntu1804-clang-test-5.0-server-auth
    run_on: ubuntu1804-small
    tags: [sanitizers-matrix-asan, test, ubuntu1804, clang, sasl-cyrus, cse, asan, auth, server, "5.0", openssl]
    depends_on: [{ name: asan-cse-sasl-cyrus-openssl-ubuntu1804-clang-compile }]
    commands:
      - func: fetch-build
        vars:
          BUILD_NAME: asan-cse-sasl-cyrus-openssl-ubuntu1804-clang-compile
      - command: expansions.update
        params:
          updates:
            - { key: CC, value: clang }
            - { key: AUTH, value: auth }
            - { key: MONGODB_VERSION, value: "5.0" }
            - { key: TOPOLOGY, value: server }
            - { key: SSL, value: openssl }
            - { key: CLIENT_SIDE_ENCRYPTION, value: "on" }
      - func: fetch-det
      - func: bootstrap-mongo-orchestration
      - func: run-simple-http-server
      - func: run-mock-kms-servers
      - func: run-tests
  - name: asan-cse-sasl-cyrus-openssl-ubuntu1804-clang-test-5.0-server-auth-with-mongocrypt
    run_on: ubuntu1804-small
    tags: [sanitizers-matrix-asan, test, ubuntu1804, clang, sasl-cyrus, cse, asan, auth, server, "5.0", with-mongocrypt, openssl]
    depends_on: [{ name: asan-cse-sasl-cyrus-openssl-ubuntu1804-clang-compile }]
    commands:
      - func: fetch-build
        vars:
          BUILD_NAME: asan-cse-sasl-cyrus-openssl-ubuntu1804-clang-compile
      - command: expansions.update
        params:
          updates:
            - { key: CC, value: clang }
            - { key: AUTH, value: auth }
            - { key: MONGODB_VERSION, value: "5.0" }
            - { key: TOPOLOGY, value: server }
            - { key: SSL, value: openssl }
            - { key: CLIENT_SIDE_ENCRYPTION, value: "on" }
            - { key: SKIP_CRYPT_SHARED_LIB, value: "on" }
      - func: fetch-det
      - func: bootstrap-mongo-orchestration
      - func: run-simple-http-server
      - func: run-mock-kms-servers
      - func: run-tests
  - name: asan-cse-sasl-cyrus-openssl-ubuntu1804-clang-test-6.0-server-auth
    run_on: ubuntu1804-small
    tags: [sanitizers-matrix-asan, test, ubuntu1804, clang, sasl-cyrus, cse, asan, auth, server, "6.0", openssl]
    depends_on: [{ name: asan-cse-sasl-cyrus-openssl-ubuntu1804-clang-compile }]
    commands:
      - func: fetch-build
        vars:
          BUILD_NAME: asan-cse-sasl-cyrus-openssl-ubuntu1804-clang-compile
      - command: expansions.update
        params:
          updates:
            - { key: CC, value: clang }
            - { key: AUTH, value: auth }
            - { key: MONGODB_VERSION, value: "6.0" }
            - { key: TOPOLOGY, value: server }
            - { key: SSL, value: openssl }
            - { key: CLIENT_SIDE_ENCRYPTION, value: "on" }
      - func: fetch-det
      - func: bootstrap-mongo-orchestration
      - func: run-simple-http-server
      - func: run-mock-kms-servers
      - func: run-tests
  - name: asan-cse-sasl-cyrus-openssl-ubuntu1804-clang-test-6.0-server-auth-with-mongocrypt
    run_on: ubuntu1804-small
    tags: [sanitizers-matrix-asan, test, ubuntu1804, clang, sasl-cyrus, cse, asan, auth, server, "6.0", with-mongocrypt, openssl]
    depends_on: [{ name: asan-cse-sasl-cyrus-openssl-ubuntu1804-clang-compile }]
    commands:
      - func: fetch-build
        vars:
          BUILD_NAME: asan-cse-sasl-cyrus-openssl-ubuntu1804-clang-compile
      - command: expansions.update
        params:
          updates:
            - { key: CC, value: clang }
            - { key: AUTH, value: auth }
            - { key: MONGODB_VERSION, value: "6.0" }
            - { key: TOPOLOGY, value: server }
            - { key: SSL, value: openssl }
            - { key: CLIENT_SIDE_ENCRYPTION, value: "on" }
            - { key: SKIP_CRYPT_SHARED_LIB, value: "on" }
      - func: fetch-det
      - func: bootstrap-mongo-orchestration
      - func: run-simple-http-server
      - func: run-mock-kms-servers
      - func: run-tests
  - name: asan-cse-sasl-cyrus-openssl-ubuntu2004-clang-compile
    run_on: ubuntu2004-large
    tags: [sanitizers-matrix-asan, compile, ubuntu2004, clang, cse, asan, sasl-cyrus]
    commands:
      - func: find-cmake-latest
      - func: cse-sasl-cyrus-openssl-compile
        vars:
          CC: clang
      - func: upload-build
  - name: asan-cse-sasl-cyrus-openssl-ubuntu2004-clang-test-7.0-replica-auth
    run_on: ubuntu2004-small
    tags: [sanitizers-matrix-asan, test, ubuntu2004, clang, sasl-cyrus, cse, asan, auth, replica, "7.0", openssl]
    depends_on: [{ name: asan-cse-sasl-cyrus-openssl-ubuntu2004-clang-compile }]
    commands:
      - func: fetch-build
        vars:
          BUILD_NAME: asan-cse-sasl-cyrus-openssl-ubuntu2004-clang-compile
      - command: expansions.update
        params:
          updates:
            - { key: CC, value: clang }
            - { key: AUTH, value: auth }
            - { key: MONGODB_VERSION, value: "7.0" }
            - { key: TOPOLOGY, value: replica_set }
            - { key: SSL, value: openssl }
            - { key: CLIENT_SIDE_ENCRYPTION, value: "on" }
      - func: fetch-det
      - func: bootstrap-mongo-orchestration
      - func: run-simple-http-server
      - func: run-mock-kms-servers
      - func: run-tests
  - name: asan-cse-sasl-cyrus-openssl-ubuntu2004-clang-test-7.0-replica-auth-with-mongocrypt
    run_on: ubuntu2004-small
    tags: [sanitizers-matrix-asan, test, ubuntu2004, clang, sasl-cyrus, cse, asan, auth, replica, "7.0", with-mongocrypt, openssl]
    depends_on: [{ name: asan-cse-sasl-cyrus-openssl-ubuntu2004-clang-compile }]
    commands:
      - func: fetch-build
        vars:
          BUILD_NAME: asan-cse-sasl-cyrus-openssl-ubuntu2004-clang-compile
      - command: expansions.update
        params:
          updates:
            - { key: CC, value: clang }
            - { key: AUTH, value: auth }
            - { key: MONGODB_VERSION, value: "7.0" }
            - { key: TOPOLOGY, value: replica_set }
            - { key: SSL, value: openssl }
            - { key: CLIENT_SIDE_ENCRYPTION, value: "on" }
            - { key: SKIP_CRYPT_SHARED_LIB, value: "on" }
      - func: fetch-det
      - func: bootstrap-mongo-orchestration
      - func: run-simple-http-server
      - func: run-mock-kms-servers
      - func: run-tests
  - name: asan-cse-sasl-cyrus-openssl-ubuntu2004-clang-test-7.0-server-auth
    run_on: ubuntu2004-small
    tags: [sanitizers-matrix-asan, test, ubuntu2004, clang, sasl-cyrus, cse, asan, auth, server, "7.0", openssl]
    depends_on: [{ name: asan-cse-sasl-cyrus-openssl-ubuntu2004-clang-compile }]
    commands:
      - func: fetch-build
        vars:
          BUILD_NAME: asan-cse-sasl-cyrus-openssl-ubuntu2004-clang-compile
      - command: expansions.update
        params:
          updates:
            - { key: CC, value: clang }
            - { key: AUTH, value: auth }
            - { key: MONGODB_VERSION, value: "7.0" }
            - { key: TOPOLOGY, value: server }
            - { key: SSL, value: openssl }
            - { key: CLIENT_SIDE_ENCRYPTION, value: "on" }
      - func: fetch-det
      - func: bootstrap-mongo-orchestration
      - func: run-simple-http-server
      - func: run-mock-kms-servers
      - func: run-tests
  - name: asan-cse-sasl-cyrus-openssl-ubuntu2004-clang-test-7.0-server-auth-with-mongocrypt
    run_on: ubuntu2004-small
    tags: [sanitizers-matrix-asan, test, ubuntu2004, clang, sasl-cyrus, cse, asan, auth, server, "7.0", with-mongocrypt, openssl]
    depends_on: [{ name: asan-cse-sasl-cyrus-openssl-ubuntu2004-clang-compile }]
    commands:
      - func: fetch-build
        vars:
          BUILD_NAME: asan-cse-sasl-cyrus-openssl-ubuntu2004-clang-compile
      - command: expansions.update
        params:
          updates:
            - { key: CC, value: clang }
            - { key: AUTH, value: auth }
            - { key: MONGODB_VERSION, value: "7.0" }
            - { key: TOPOLOGY, value: server }
            - { key: SSL, value: openssl }
            - { key: CLIENT_SIDE_ENCRYPTION, value: "on" }
            - { key: SKIP_CRYPT_SHARED_LIB, value: "on" }
      - func: fetch-det
      - func: bootstrap-mongo-orchestration
      - func: run-simple-http-server
      - func: run-mock-kms-servers
      - func: run-tests
  - name: asan-cse-sasl-cyrus-openssl-ubuntu2004-clang-test-8.0-replica-auth
    run_on: ubuntu2004-small
    tags: [sanitizers-matrix-asan, test, ubuntu2004, clang, sasl-cyrus, cse, asan, auth, replica, "8.0", openssl]
    depends_on: [{ name: asan-cse-sasl-cyrus-openssl-ubuntu2004-clang-compile }]
    commands:
      - func: fetch-build
        vars:
          BUILD_NAME: asan-cse-sasl-cyrus-openssl-ubuntu2004-clang-compile
      - command: expansions.update
        params:
          updates:
            - { key: CC, value: clang }
            - { key: AUTH, value: auth }
            - { key: MONGODB_VERSION, value: "8.0" }
            - { key: TOPOLOGY, value: replica_set }
            - { key: SSL, value: openssl }
            - { key: CLIENT_SIDE_ENCRYPTION, value: "on" }
      - func: fetch-det
      - func: bootstrap-mongo-orchestration
      - func: run-simple-http-server
      - func: run-mock-kms-servers
      - func: run-tests
  - name: asan-cse-sasl-cyrus-openssl-ubuntu2004-clang-test-8.0-replica-auth-with-mongocrypt
    run_on: ubuntu2004-small
    tags: [sanitizers-matrix-asan, test, ubuntu2004, clang, sasl-cyrus, cse, asan, auth, replica, "8.0", with-mongocrypt, openssl]
    depends_on: [{ name: asan-cse-sasl-cyrus-openssl-ubuntu2004-clang-compile }]
    commands:
      - func: fetch-build
        vars:
          BUILD_NAME: asan-cse-sasl-cyrus-openssl-ubuntu2004-clang-compile
      - command: expansions.update
        params:
          updates:
            - { key: CC, value: clang }
            - { key: AUTH, value: auth }
            - { key: MONGODB_VERSION, value: "8.0" }
            - { key: TOPOLOGY, value: replica_set }
            - { key: SSL, value: openssl }
            - { key: CLIENT_SIDE_ENCRYPTION, value: "on" }
            - { key: SKIP_CRYPT_SHARED_LIB, value: "on" }
      - func: fetch-det
      - func: bootstrap-mongo-orchestration
      - func: run-simple-http-server
      - func: run-mock-kms-servers
      - func: run-tests
  - name: asan-cse-sasl-cyrus-openssl-ubuntu2004-clang-test-8.0-server-auth
    run_on: ubuntu2004-small
    tags: [sanitizers-matrix-asan, test, ubuntu2004, clang, sasl-cyrus, cse, asan, auth, server, "8.0", openssl]
    depends_on: [{ name: asan-cse-sasl-cyrus-openssl-ubuntu2004-clang-compile }]
    commands:
      - func: fetch-build
        vars:
          BUILD_NAME: asan-cse-sasl-cyrus-openssl-ubuntu2004-clang-compile
      - command: expansions.update
        params:
          updates:
            - { key: CC, value: clang }
            - { key: AUTH, value: auth }
            - { key: MONGODB_VERSION, value: "8.0" }
            - { key: TOPOLOGY, value: server }
            - { key: SSL, value: openssl }
            - { key: CLIENT_SIDE_ENCRYPTION, value: "on" }
      - func: fetch-det
      - func: bootstrap-mongo-orchestration
      - func: run-simple-http-server
      - func: run-mock-kms-servers
      - func: run-tests
  - name: asan-cse-sasl-cyrus-openssl-ubuntu2004-clang-test-8.0-server-auth-with-mongocrypt
    run_on: ubuntu2004-small
    tags: [sanitizers-matrix-asan, test, ubuntu2004, clang, sasl-cyrus, cse, asan, auth, server, "8.0", with-mongocrypt, openssl]
    depends_on: [{ name: asan-cse-sasl-cyrus-openssl-ubuntu2004-clang-compile }]
    commands:
      - func: fetch-build
        vars:
          BUILD_NAME: asan-cse-sasl-cyrus-openssl-ubuntu2004-clang-compile
      - command: expansions.update
        params:
          updates:
            - { key: CC, value: clang }
            - { key: AUTH, value: auth }
            - { key: MONGODB_VERSION, value: "8.0" }
            - { key: TOPOLOGY, value: server }
            - { key: SSL, value: openssl }
            - { key: CLIENT_SIDE_ENCRYPTION, value: "on" }
            - { key: SKIP_CRYPT_SHARED_LIB, value: "on" }
      - func: fetch-det
      - func: bootstrap-mongo-orchestration
      - func: run-simple-http-server
      - func: run-mock-kms-servers
      - func: run-tests
  - name: asan-cse-sasl-cyrus-openssl-ubuntu2004-clang-test-latest-replica-auth
    run_on: ubuntu2004-small
    tags: [sanitizers-matrix-asan, test, ubuntu2004, clang, sasl-cyrus, cse, asan, auth, replica, latest, openssl]
    depends_on: [{ name: asan-cse-sasl-cyrus-openssl-ubuntu2004-clang-compile }]
    commands:
      - func: fetch-build
        vars:
          BUILD_NAME: asan-cse-sasl-cyrus-openssl-ubuntu2004-clang-compile
      - command: expansions.update
        params:
          updates:
            - { key: CC, value: clang }
            - { key: AUTH, value: auth }
            - { key: MONGODB_VERSION, value: latest }
            - { key: TOPOLOGY, value: replica_set }
            - { key: SSL, value: openssl }
            - { key: CLIENT_SIDE_ENCRYPTION, value: "on" }
      - func: fetch-det
      - func: bootstrap-mongo-orchestration
      - func: run-simple-http-server
      - func: run-mock-kms-servers
      - func: run-tests
  - name: asan-cse-sasl-cyrus-openssl-ubuntu2004-clang-test-latest-replica-auth-with-mongocrypt
    run_on: ubuntu2004-small
    tags: [sanitizers-matrix-asan, test, ubuntu2004, clang, sasl-cyrus, cse, asan, auth, replica, latest, with-mongocrypt, openssl]
    depends_on: [{ name: asan-cse-sasl-cyrus-openssl-ubuntu2004-clang-compile }]
    commands:
      - func: fetch-build
        vars:
          BUILD_NAME: asan-cse-sasl-cyrus-openssl-ubuntu2004-clang-compile
      - command: expansions.update
        params:
          updates:
            - { key: CC, value: clang }
            - { key: AUTH, value: auth }
            - { key: MONGODB_VERSION, value: latest }
            - { key: TOPOLOGY, value: replica_set }
            - { key: SSL, value: openssl }
            - { key: CLIENT_SIDE_ENCRYPTION, value: "on" }
            - { key: SKIP_CRYPT_SHARED_LIB, value: "on" }
      - func: fetch-det
      - func: bootstrap-mongo-orchestration
      - func: run-simple-http-server
      - func: run-mock-kms-servers
      - func: run-tests
  - name: asan-cse-sasl-cyrus-openssl-ubuntu2004-clang-test-latest-server-auth
    run_on: ubuntu2004-small
    tags: [sanitizers-matrix-asan, test, ubuntu2004, clang, sasl-cyrus, cse, asan, auth, server, latest, openssl]
    depends_on: [{ name: asan-cse-sasl-cyrus-openssl-ubuntu2004-clang-compile }]
    commands:
      - func: fetch-build
        vars:
          BUILD_NAME: asan-cse-sasl-cyrus-openssl-ubuntu2004-clang-compile
      - command: expansions.update
        params:
          updates:
            - { key: CC, value: clang }
            - { key: AUTH, value: auth }
            - { key: MONGODB_VERSION, value: latest }
            - { key: TOPOLOGY, value: server }
            - { key: SSL, value: openssl }
            - { key: CLIENT_SIDE_ENCRYPTION, value: "on" }
      - func: fetch-det
      - func: bootstrap-mongo-orchestration
      - func: run-simple-http-server
      - func: run-mock-kms-servers
      - func: run-tests
  - name: asan-cse-sasl-cyrus-openssl-ubuntu2004-clang-test-latest-server-auth-with-mongocrypt
    run_on: ubuntu2004-small
    tags: [sanitizers-matrix-asan, test, ubuntu2004, clang, sasl-cyrus, cse, asan, auth, server, latest, with-mongocrypt, openssl]
    depends_on: [{ name: asan-cse-sasl-cyrus-openssl-ubuntu2004-clang-compile }]
    commands:
      - func: fetch-build
        vars:
          BUILD_NAME: asan-cse-sasl-cyrus-openssl-ubuntu2004-clang-compile
      - command: expansions.update
        params:
          updates:
            - { key: CC, value: clang }
            - { key: AUTH, value: auth }
            - { key: MONGODB_VERSION, value: latest }
            - { key: TOPOLOGY, value: server }
            - { key: SSL, value: openssl }
            - { key: CLIENT_SIDE_ENCRYPTION, value: "on" }
            - { key: SKIP_CRYPT_SHARED_LIB, value: "on" }
      - func: fetch-det
      - func: bootstrap-mongo-orchestration
      - func: run-simple-http-server
      - func: run-mock-kms-servers
      - func: run-tests
  - name: asan-sasl-cyrus-openssl-ubuntu1604-clang-compile
    run_on: ubuntu1604-large
    tags: [sanitizers-matrix-asan, compile, ubuntu1604, clang, asan, sasl-cyrus]
    commands:
      - func: find-cmake-latest
      - func: sasl-cyrus-openssl-compile
        vars:
          CC: clang
      - func: upload-build
  - name: asan-sasl-cyrus-openssl-ubuntu1804-clang-compile
    run_on: ubuntu1804-large
    tags: [sanitizers-matrix-asan, compile, ubuntu1804, clang, asan, sasl-cyrus]
    commands:
      - func: find-cmake-latest
      - func: sasl-cyrus-openssl-compile
        vars:
          CC: clang
      - func: upload-build
  - name: asan-sasl-cyrus-openssl-ubuntu1804-clang-test-4.0-replica-auth
    run_on: ubuntu1804-small
    tags: [sanitizers-matrix-asan, test, ubuntu1804, clang, sasl-cyrus, asan, auth, replica, "4.0", openssl]
    depends_on: [{ name: asan-sasl-cyrus-openssl-ubuntu1804-clang-compile }]
    commands:
      - func: fetch-build
        vars:
          BUILD_NAME: asan-sasl-cyrus-openssl-ubuntu1804-clang-compile
      - command: expansions.update
        params:
          updates:
            - { key: CC, value: clang }
            - { key: AUTH, value: auth }
            - { key: MONGODB_VERSION, value: "4.0" }
            - { key: TOPOLOGY, value: replica_set }
            - { key: SSL, value: openssl }
      - func: fetch-det
      - func: bootstrap-mongo-orchestration
      - func: run-simple-http-server
      - func: run-tests
  - name: asan-sasl-cyrus-openssl-ubuntu1804-clang-test-4.0-server-auth
    run_on: ubuntu1804-small
    tags: [sanitizers-matrix-asan, test, ubuntu1804, clang, sasl-cyrus, asan, auth, server, "4.0", openssl]
    depends_on: [{ name: asan-sasl-cyrus-openssl-ubuntu1804-clang-compile }]
    commands:
      - func: fetch-build
        vars:
          BUILD_NAME: asan-sasl-cyrus-openssl-ubuntu1804-clang-compile
      - command: expansions.update
        params:
          updates:
            - { key: CC, value: clang }
            - { key: AUTH, value: auth }
            - { key: MONGODB_VERSION, value: "4.0" }
            - { key: TOPOLOGY, value: server }
            - { key: SSL, value: openssl }
      - func: fetch-det
      - func: bootstrap-mongo-orchestration
      - func: run-simple-http-server
      - func: run-tests
  - name: asan-sasl-cyrus-openssl-ubuntu1804-clang-test-4.0-sharded-auth
    run_on: ubuntu1804-small
    tags: [sanitizers-matrix-asan, test, ubuntu1804, clang, sasl-cyrus, asan, auth, sharded, "4.0", openssl]
    depends_on: [{ name: asan-sasl-cyrus-openssl-ubuntu1804-clang-compile }]
    commands:
      - func: fetch-build
        vars:
          BUILD_NAME: asan-sasl-cyrus-openssl-ubuntu1804-clang-compile
      - command: expansions.update
        params:
          updates:
            - { key: CC, value: clang }
            - { key: AUTH, value: auth }
            - { key: MONGODB_VERSION, value: "4.0" }
            - { key: TOPOLOGY, value: sharded_cluster }
            - { key: SSL, value: openssl }
      - func: fetch-det
      - func: bootstrap-mongo-orchestration
      - func: run-simple-http-server
      - func: run-tests
  - name: asan-sasl-cyrus-openssl-ubuntu1804-clang-test-4.2-replica-auth
    run_on: ubuntu1804-small
    tags: [sanitizers-matrix-asan, test, ubuntu1804, clang, sasl-cyrus, asan, auth, replica, "4.2", openssl]
    depends_on: [{ name: asan-sasl-cyrus-openssl-ubuntu1804-clang-compile }]
    commands:
      - func: fetch-build
        vars:
          BUILD_NAME: asan-sasl-cyrus-openssl-ubuntu1804-clang-compile
      - command: expansions.update
        params:
          updates:
            - { key: CC, value: clang }
            - { key: AUTH, value: auth }
            - { key: MONGODB_VERSION, value: "4.2" }
            - { key: TOPOLOGY, value: replica_set }
            - { key: SSL, value: openssl }
      - func: fetch-det
      - func: bootstrap-mongo-orchestration
      - func: run-simple-http-server
      - func: run-tests
  - name: asan-sasl-cyrus-openssl-ubuntu1804-clang-test-4.2-server-auth
    run_on: ubuntu1804-small
    tags: [sanitizers-matrix-asan, test, ubuntu1804, clang, sasl-cyrus, asan, auth, server, "4.2", openssl]
    depends_on: [{ name: asan-sasl-cyrus-openssl-ubuntu1804-clang-compile }]
    commands:
      - func: fetch-build
        vars:
          BUILD_NAME: asan-sasl-cyrus-openssl-ubuntu1804-clang-compile
      - command: expansions.update
        params:
          updates:
            - { key: CC, value: clang }
            - { key: AUTH, value: auth }
            - { key: MONGODB_VERSION, value: "4.2" }
            - { key: TOPOLOGY, value: server }
            - { key: SSL, value: openssl }
      - func: fetch-det
      - func: bootstrap-mongo-orchestration
      - func: run-simple-http-server
      - func: run-tests
  - name: asan-sasl-cyrus-openssl-ubuntu1804-clang-test-4.2-sharded-auth
    run_on: ubuntu1804-small
    tags: [sanitizers-matrix-asan, test, ubuntu1804, clang, sasl-cyrus, asan, auth, sharded, "4.2", openssl]
    depends_on: [{ name: asan-sasl-cyrus-openssl-ubuntu1804-clang-compile }]
    commands:
      - func: fetch-build
        vars:
          BUILD_NAME: asan-sasl-cyrus-openssl-ubuntu1804-clang-compile
      - command: expansions.update
        params:
          updates:
            - { key: CC, value: clang }
            - { key: AUTH, value: auth }
            - { key: MONGODB_VERSION, value: "4.2" }
            - { key: TOPOLOGY, value: sharded_cluster }
            - { key: SSL, value: openssl }
      - func: fetch-det
      - func: bootstrap-mongo-orchestration
      - func: run-simple-http-server
      - func: run-tests
  - name: asan-sasl-cyrus-openssl-ubuntu1804-clang-test-4.4-replica-auth
    run_on: ubuntu1804-small
    tags: [sanitizers-matrix-asan, test, ubuntu1804, clang, sasl-cyrus, asan, auth, replica, "4.4", openssl]
    depends_on: [{ name: asan-sasl-cyrus-openssl-ubuntu1804-clang-compile }]
    commands:
      - func: fetch-build
        vars:
          BUILD_NAME: asan-sasl-cyrus-openssl-ubuntu1804-clang-compile
      - command: expansions.update
        params:
          updates:
            - { key: CC, value: clang }
            - { key: AUTH, value: auth }
            - { key: MONGODB_VERSION, value: "4.4" }
            - { key: TOPOLOGY, value: replica_set }
            - { key: SSL, value: openssl }
      - func: fetch-det
      - func: bootstrap-mongo-orchestration
      - func: run-simple-http-server
      - func: run-tests
  - name: asan-sasl-cyrus-openssl-ubuntu1804-clang-test-4.4-server-auth
    run_on: ubuntu1804-small
    tags: [sanitizers-matrix-asan, test, ubuntu1804, clang, sasl-cyrus, asan, auth, server, "4.4", openssl]
    depends_on: [{ name: asan-sasl-cyrus-openssl-ubuntu1804-clang-compile }]
    commands:
      - func: fetch-build
        vars:
          BUILD_NAME: asan-sasl-cyrus-openssl-ubuntu1804-clang-compile
      - command: expansions.update
        params:
          updates:
            - { key: CC, value: clang }
            - { key: AUTH, value: auth }
            - { key: MONGODB_VERSION, value: "4.4" }
            - { key: TOPOLOGY, value: server }
            - { key: SSL, value: openssl }
      - func: fetch-det
      - func: bootstrap-mongo-orchestration
      - func: run-simple-http-server
      - func: run-tests
  - name: asan-sasl-cyrus-openssl-ubuntu1804-clang-test-4.4-sharded-auth
    run_on: ubuntu1804-small
    tags: [sanitizers-matrix-asan, test, ubuntu1804, clang, sasl-cyrus, asan, auth, sharded, "4.4", openssl]
    depends_on: [{ name: asan-sasl-cyrus-openssl-ubuntu1804-clang-compile }]
    commands:
      - func: fetch-build
        vars:
          BUILD_NAME: asan-sasl-cyrus-openssl-ubuntu1804-clang-compile
      - command: expansions.update
        params:
          updates:
            - { key: CC, value: clang }
            - { key: AUTH, value: auth }
            - { key: MONGODB_VERSION, value: "4.4" }
            - { key: TOPOLOGY, value: sharded_cluster }
            - { key: SSL, value: openssl }
      - func: fetch-det
      - func: bootstrap-mongo-orchestration
      - func: run-simple-http-server
      - func: run-tests
  - name: asan-sasl-cyrus-openssl-ubuntu1804-clang-test-5.0-replica-auth
    run_on: ubuntu1804-small
    tags: [sanitizers-matrix-asan, test, ubuntu1804, clang, sasl-cyrus, asan, auth, replica, "5.0", openssl]
    depends_on: [{ name: asan-sasl-cyrus-openssl-ubuntu1804-clang-compile }]
    commands:
      - func: fetch-build
        vars:
          BUILD_NAME: asan-sasl-cyrus-openssl-ubuntu1804-clang-compile
      - command: expansions.update
        params:
          updates:
            - { key: CC, value: clang }
            - { key: AUTH, value: auth }
            - { key: MONGODB_VERSION, value: "5.0" }
            - { key: TOPOLOGY, value: replica_set }
            - { key: SSL, value: openssl }
      - func: fetch-det
      - func: bootstrap-mongo-orchestration
      - func: run-simple-http-server
      - func: run-tests
  - name: asan-sasl-cyrus-openssl-ubuntu1804-clang-test-5.0-server-auth
    run_on: ubuntu1804-small
    tags: [sanitizers-matrix-asan, test, ubuntu1804, clang, sasl-cyrus, asan, auth, server, "5.0", openssl]
    depends_on: [{ name: asan-sasl-cyrus-openssl-ubuntu1804-clang-compile }]
    commands:
      - func: fetch-build
        vars:
          BUILD_NAME: asan-sasl-cyrus-openssl-ubuntu1804-clang-compile
      - command: expansions.update
        params:
          updates:
            - { key: CC, value: clang }
            - { key: AUTH, value: auth }
            - { key: MONGODB_VERSION, value: "5.0" }
            - { key: TOPOLOGY, value: server }
            - { key: SSL, value: openssl }
      - func: fetch-det
      - func: bootstrap-mongo-orchestration
      - func: run-simple-http-server
      - func: run-tests
  - name: asan-sasl-cyrus-openssl-ubuntu1804-clang-test-5.0-sharded-auth
    run_on: ubuntu1804-small
    tags: [sanitizers-matrix-asan, test, ubuntu1804, clang, sasl-cyrus, asan, auth, sharded, "5.0", openssl]
    depends_on: [{ name: asan-sasl-cyrus-openssl-ubuntu1804-clang-compile }]
    commands:
      - func: fetch-build
        vars:
          BUILD_NAME: asan-sasl-cyrus-openssl-ubuntu1804-clang-compile
      - command: expansions.update
        params:
          updates:
            - { key: CC, value: clang }
            - { key: AUTH, value: auth }
            - { key: MONGODB_VERSION, value: "5.0" }
            - { key: TOPOLOGY, value: sharded_cluster }
            - { key: SSL, value: openssl }
      - func: fetch-det
      - func: bootstrap-mongo-orchestration
      - func: run-simple-http-server
      - func: run-tests
  - name: asan-sasl-cyrus-openssl-ubuntu1804-clang-test-6.0-replica-auth
    run_on: ubuntu1804-small
    tags: [sanitizers-matrix-asan, test, ubuntu1804, clang, sasl-cyrus, asan, auth, replica, "6.0", openssl]
    depends_on: [{ name: asan-sasl-cyrus-openssl-ubuntu1804-clang-compile }]
    commands:
      - func: fetch-build
        vars:
          BUILD_NAME: asan-sasl-cyrus-openssl-ubuntu1804-clang-compile
      - command: expansions.update
        params:
          updates:
            - { key: CC, value: clang }
            - { key: AUTH, value: auth }
            - { key: MONGODB_VERSION, value: "6.0" }
            - { key: TOPOLOGY, value: replica_set }
            - { key: SSL, value: openssl }
      - func: fetch-det
      - func: bootstrap-mongo-orchestration
      - func: run-simple-http-server
      - func: run-tests
  - name: asan-sasl-cyrus-openssl-ubuntu1804-clang-test-6.0-server-auth
    run_on: ubuntu1804-small
    tags: [sanitizers-matrix-asan, test, ubuntu1804, clang, sasl-cyrus, asan, auth, server, "6.0", openssl]
    depends_on: [{ name: asan-sasl-cyrus-openssl-ubuntu1804-clang-compile }]
    commands:
      - func: fetch-build
        vars:
          BUILD_NAME: asan-sasl-cyrus-openssl-ubuntu1804-clang-compile
      - command: expansions.update
        params:
          updates:
            - { key: CC, value: clang }
            - { key: AUTH, value: auth }
            - { key: MONGODB_VERSION, value: "6.0" }
            - { key: TOPOLOGY, value: server }
            - { key: SSL, value: openssl }
      - func: fetch-det
      - func: bootstrap-mongo-orchestration
      - func: run-simple-http-server
      - func: run-tests
  - name: asan-sasl-cyrus-openssl-ubuntu1804-clang-test-6.0-sharded-auth
    run_on: ubuntu1804-small
    tags: [sanitizers-matrix-asan, test, ubuntu1804, clang, sasl-cyrus, asan, auth, sharded, "6.0", openssl]
    depends_on: [{ name: asan-sasl-cyrus-openssl-ubuntu1804-clang-compile }]
    commands:
      - func: fetch-build
        vars:
          BUILD_NAME: asan-sasl-cyrus-openssl-ubuntu1804-clang-compile
      - command: expansions.update
        params:
          updates:
            - { key: CC, value: clang }
            - { key: AUTH, value: auth }
            - { key: MONGODB_VERSION, value: "6.0" }
            - { key: TOPOLOGY, value: sharded_cluster }
            - { key: SSL, value: openssl }
      - func: fetch-det
      - func: bootstrap-mongo-orchestration
      - func: run-simple-http-server
      - func: run-tests
  - name: asan-sasl-cyrus-openssl-ubuntu2004-clang-compile
    run_on: ubuntu2004-large
    tags: [sanitizers-matrix-asan, compile, ubuntu2004, clang, asan, sasl-cyrus]
    commands:
      - func: find-cmake-latest
      - func: sasl-cyrus-openssl-compile
        vars:
          CC: clang
      - func: upload-build
  - name: asan-sasl-cyrus-openssl-ubuntu2004-clang-test-7.0-replica-auth
    run_on: ubuntu2004-small
    tags: [sanitizers-matrix-asan, test, ubuntu2004, clang, sasl-cyrus, asan, auth, replica, "7.0", openssl]
    depends_on: [{ name: asan-sasl-cyrus-openssl-ubuntu2004-clang-compile }]
    commands:
      - func: fetch-build
        vars:
          BUILD_NAME: asan-sasl-cyrus-openssl-ubuntu2004-clang-compile
      - command: expansions.update
        params:
          updates:
            - { key: CC, value: clang }
            - { key: AUTH, value: auth }
            - { key: MONGODB_VERSION, value: "7.0" }
            - { key: TOPOLOGY, value: replica_set }
            - { key: SSL, value: openssl }
      - func: fetch-det
      - func: bootstrap-mongo-orchestration
      - func: run-simple-http-server
      - func: run-tests
  - name: asan-sasl-cyrus-openssl-ubuntu2004-clang-test-7.0-server-auth
    run_on: ubuntu2004-small
    tags: [sanitizers-matrix-asan, test, ubuntu2004, clang, sasl-cyrus, asan, auth, server, "7.0", openssl]
    depends_on: [{ name: asan-sasl-cyrus-openssl-ubuntu2004-clang-compile }]
    commands:
      - func: fetch-build
        vars:
          BUILD_NAME: asan-sasl-cyrus-openssl-ubuntu2004-clang-compile
      - command: expansions.update
        params:
          updates:
            - { key: CC, value: clang }
            - { key: AUTH, value: auth }
            - { key: MONGODB_VERSION, value: "7.0" }
            - { key: TOPOLOGY, value: server }
            - { key: SSL, value: openssl }
      - func: fetch-det
      - func: bootstrap-mongo-orchestration
      - func: run-simple-http-server
      - func: run-tests
  - name: asan-sasl-cyrus-openssl-ubuntu2004-clang-test-7.0-sharded-auth
    run_on: ubuntu2004-small
    tags: [sanitizers-matrix-asan, test, ubuntu2004, clang, sasl-cyrus, asan, auth, sharded, "7.0", openssl]
    depends_on: [{ name: asan-sasl-cyrus-openssl-ubuntu2004-clang-compile }]
    commands:
      - func: fetch-build
        vars:
          BUILD_NAME: asan-sasl-cyrus-openssl-ubuntu2004-clang-compile
      - command: expansions.update
        params:
          updates:
            - { key: CC, value: clang }
            - { key: AUTH, value: auth }
            - { key: MONGODB_VERSION, value: "7.0" }
            - { key: TOPOLOGY, value: sharded_cluster }
            - { key: SSL, value: openssl }
      - func: fetch-det
      - func: bootstrap-mongo-orchestration
      - func: run-simple-http-server
      - func: run-tests
  - name: asan-sasl-cyrus-openssl-ubuntu2004-clang-test-8.0-replica-auth
    run_on: ubuntu2004-small
    tags: [sanitizers-matrix-asan, test, ubuntu2004, clang, sasl-cyrus, asan, auth, replica, "8.0", openssl]
    depends_on: [{ name: asan-sasl-cyrus-openssl-ubuntu2004-clang-compile }]
    commands:
      - func: fetch-build
        vars:
          BUILD_NAME: asan-sasl-cyrus-openssl-ubuntu2004-clang-compile
      - command: expansions.update
        params:
          updates:
            - { key: CC, value: clang }
            - { key: AUTH, value: auth }
            - { key: MONGODB_VERSION, value: "8.0" }
            - { key: TOPOLOGY, value: replica_set }
            - { key: SSL, value: openssl }
      - func: fetch-det
      - func: bootstrap-mongo-orchestration
      - func: run-simple-http-server
      - func: run-tests
  - name: asan-sasl-cyrus-openssl-ubuntu2004-clang-test-8.0-server-auth
    run_on: ubuntu2004-small
    tags: [sanitizers-matrix-asan, test, ubuntu2004, clang, sasl-cyrus, asan, auth, server, "8.0", openssl]
    depends_on: [{ name: asan-sasl-cyrus-openssl-ubuntu2004-clang-compile }]
    commands:
      - func: fetch-build
        vars:
          BUILD_NAME: asan-sasl-cyrus-openssl-ubuntu2004-clang-compile
      - command: expansions.update
        params:
          updates:
            - { key: CC, value: clang }
            - { key: AUTH, value: auth }
            - { key: MONGODB_VERSION, value: "8.0" }
            - { key: TOPOLOGY, value: server }
            - { key: SSL, value: openssl }
      - func: fetch-det
      - func: bootstrap-mongo-orchestration
      - func: run-simple-http-server
      - func: run-tests
  - name: asan-sasl-cyrus-openssl-ubuntu2004-clang-test-8.0-sharded-auth
    run_on: ubuntu2004-small
    tags: [sanitizers-matrix-asan, test, ubuntu2004, clang, sasl-cyrus, asan, auth, sharded, "8.0", openssl]
    depends_on: [{ name: asan-sasl-cyrus-openssl-ubuntu2004-clang-compile }]
    commands:
      - func: fetch-build
        vars:
          BUILD_NAME: asan-sasl-cyrus-openssl-ubuntu2004-clang-compile
      - command: expansions.update
        params:
          updates:
            - { key: CC, value: clang }
            - { key: AUTH, value: auth }
            - { key: MONGODB_VERSION, value: "8.0" }
            - { key: TOPOLOGY, value: sharded_cluster }
            - { key: SSL, value: openssl }
      - func: fetch-det
      - func: bootstrap-mongo-orchestration
      - func: run-simple-http-server
      - func: run-tests
  - name: asan-sasl-cyrus-openssl-ubuntu2004-clang-test-latest-replica-auth
    run_on: ubuntu2004-small
    tags: [sanitizers-matrix-asan, test, ubuntu2004, clang, sasl-cyrus, asan, auth, replica, latest, openssl]
    depends_on: [{ name: asan-sasl-cyrus-openssl-ubuntu2004-clang-compile }]
    commands:
      - func: fetch-build
        vars:
          BUILD_NAME: asan-sasl-cyrus-openssl-ubuntu2004-clang-compile
      - command: expansions.update
        params:
          updates:
            - { key: CC, value: clang }
            - { key: AUTH, value: auth }
            - { key: MONGODB_VERSION, value: latest }
            - { key: TOPOLOGY, value: replica_set }
            - { key: SSL, value: openssl }
      - func: fetch-det
      - func: bootstrap-mongo-orchestration
      - func: run-simple-http-server
      - func: run-tests
  - name: asan-sasl-cyrus-openssl-ubuntu2004-clang-test-latest-server-auth
    run_on: ubuntu2004-small
    tags: [sanitizers-matrix-asan, test, ubuntu2004, clang, sasl-cyrus, asan, auth, server, latest, openssl]
    depends_on: [{ name: asan-sasl-cyrus-openssl-ubuntu2004-clang-compile }]
    commands:
      - func: fetch-build
        vars:
          BUILD_NAME: asan-sasl-cyrus-openssl-ubuntu2004-clang-compile
      - command: expansions.update
        params:
          updates:
            - { key: CC, value: clang }
            - { key: AUTH, value: auth }
            - { key: MONGODB_VERSION, value: latest }
            - { key: TOPOLOGY, value: server }
            - { key: SSL, value: openssl }
      - func: fetch-det
      - func: bootstrap-mongo-orchestration
      - func: run-simple-http-server
      - func: run-tests
  - name: asan-sasl-cyrus-openssl-ubuntu2004-clang-test-latest-sharded-auth
    run_on: ubuntu2004-small
    tags: [sanitizers-matrix-asan, test, ubuntu2004, clang, sasl-cyrus, asan, auth, sharded, latest, openssl]
    depends_on: [{ name: asan-sasl-cyrus-openssl-ubuntu2004-clang-compile }]
    commands:
      - func: fetch-build
        vars:
          BUILD_NAME: asan-sasl-cyrus-openssl-ubuntu2004-clang-compile
      - command: expansions.update
        params:
          updates:
            - { key: CC, value: clang }
            - { key: AUTH, value: auth }
            - { key: MONGODB_VERSION, value: latest }
            - { key: TOPOLOGY, value: sharded_cluster }
            - { key: SSL, value: openssl }
      - func: fetch-det
      - func: bootstrap-mongo-orchestration
      - func: run-simple-http-server
      - func: run-tests
  - name: check-headers
    commands:
      - func: check-headers
  - name: "check:sasl=Cyrus\_\u2022\_tls=LibreSSL\_\u2022\_test_mongocxx_ref=r3.8.0"
    run_on:
      - ubuntu2204-small
      - ubuntu2204-large
      - ubuntu2004-small
      - ubuntu2004
      - ubuntu1804-medium
      - debian10
      - debian11
      - amazon2
    tags: [earthly, pr-merge-gate, alpine3.16-clang, alpine3.16-gcc, alpine3.17-clang, alpine3.17-gcc, alpine3.18-clang, alpine3.18-gcc, alpine3.19-clang, alpine3.19-gcc, archlinux-clang, archlinux-gcc]
    commands:
      - command: subprocess.exec
        type: setup
        params:
          binary: ./tools/earthly.sh
          working_dir: mongoc
          args:
            - +env-warmup
            - --sasl=Cyrus
            - --tls=LibreSSL
            - --test_mongocxx_ref=r3.8.0
            - --env=${MONGOC_EARTHLY_ENV}
            - --c_compiler=${MONGOC_EARTHLY_C_COMPILER}
      - command: subprocess.exec
        type: test
        params:
          binary: ./tools/earthly.sh
          working_dir: mongoc
          args:
            - +run
            - --targets=test-example test-cxx-driver
            - --sasl=Cyrus
            - --tls=LibreSSL
            - --test_mongocxx_ref=r3.8.0
            - --env=${MONGOC_EARTHLY_ENV}
            - --c_compiler=${MONGOC_EARTHLY_C_COMPILER}
  - name: "check:sasl=Cyrus\_\u2022\_tls=LibreSSL\_\u2022\_test_mongocxx_ref=r3.9.0"
    run_on:
      - ubuntu2204-small
      - ubuntu2204-large
      - ubuntu2004-small
      - ubuntu2004
      - ubuntu1804-medium
      - debian10
      - debian11
      - amazon2
    tags: [earthly, pr-merge-gate, alpine3.16-clang, alpine3.16-gcc, alpine3.17-clang, alpine3.17-gcc, alpine3.18-clang, alpine3.18-gcc, alpine3.19-clang, alpine3.19-gcc, archlinux-clang, archlinux-gcc]
    commands:
      - command: subprocess.exec
        type: setup
        params:
          binary: ./tools/earthly.sh
          working_dir: mongoc
          args:
            - +env-warmup
            - --sasl=Cyrus
            - --tls=LibreSSL
            - --test_mongocxx_ref=r3.9.0
            - --env=${MONGOC_EARTHLY_ENV}
            - --c_compiler=${MONGOC_EARTHLY_C_COMPILER}
      - command: subprocess.exec
        type: test
        params:
          binary: ./tools/earthly.sh
          working_dir: mongoc
          args:
            - +run
            - --targets=test-example test-cxx-driver
            - --sasl=Cyrus
            - --tls=LibreSSL
            - --test_mongocxx_ref=r3.9.0
            - --env=${MONGOC_EARTHLY_ENV}
            - --c_compiler=${MONGOC_EARTHLY_C_COMPILER}
  - name: "check:sasl=Cyrus\_\u2022\_tls=OpenSSL\_\u2022\_test_mongocxx_ref=r3.8.0"
    run_on:
      - ubuntu2204-small
      - ubuntu2204-large
      - ubuntu2004-small
      - ubuntu2004
      - ubuntu1804-medium
      - debian10
      - debian11
      - amazon2
    tags: [earthly, pr-merge-gate, alpine3.16-clang, alpine3.16-gcc, alpine3.17-clang, alpine3.17-gcc, alpine3.18-clang, alpine3.18-gcc, alpine3.19-clang, alpine3.19-gcc, archlinux-clang, archlinux-gcc, u18-clang, u20-clang, u20-gcc, u22-clang, u22-gcc]
    commands:
      - command: subprocess.exec
        type: setup
        params:
          binary: ./tools/earthly.sh
          working_dir: mongoc
          args:
            - +env-warmup
            - --sasl=Cyrus
            - --tls=OpenSSL
            - --test_mongocxx_ref=r3.8.0
            - --env=${MONGOC_EARTHLY_ENV}
            - --c_compiler=${MONGOC_EARTHLY_C_COMPILER}
      - command: subprocess.exec
        type: test
        params:
          binary: ./tools/earthly.sh
          working_dir: mongoc
          args:
            - +run
            - --targets=test-example test-cxx-driver
            - --sasl=Cyrus
            - --tls=OpenSSL
            - --test_mongocxx_ref=r3.8.0
            - --env=${MONGOC_EARTHLY_ENV}
            - --c_compiler=${MONGOC_EARTHLY_C_COMPILER}
  - name: "check:sasl=Cyrus\_\u2022\_tls=OpenSSL\_\u2022\_test_mongocxx_ref=r3.9.0"
    run_on:
      - ubuntu2204-small
      - ubuntu2204-large
      - ubuntu2004-small
      - ubuntu2004
      - ubuntu1804-medium
      - debian10
      - debian11
      - amazon2
    tags: [earthly, pr-merge-gate, alpine3.16-clang, alpine3.16-gcc, alpine3.17-clang, alpine3.17-gcc, alpine3.18-clang, alpine3.18-gcc, alpine3.19-clang, alpine3.19-gcc, archlinux-clang, archlinux-gcc, u18-clang, u18-gcc, u20-clang, u20-gcc, u22-clang, u22-gcc]
    commands:
      - command: subprocess.exec
        type: setup
        params:
          binary: ./tools/earthly.sh
          working_dir: mongoc
          args:
            - +env-warmup
            - --sasl=Cyrus
            - --tls=OpenSSL
            - --test_mongocxx_ref=r3.9.0
            - --env=${MONGOC_EARTHLY_ENV}
            - --c_compiler=${MONGOC_EARTHLY_C_COMPILER}
      - command: subprocess.exec
        type: test
        params:
          binary: ./tools/earthly.sh
          working_dir: mongoc
          args:
            - +run
            - --targets=test-example test-cxx-driver
            - --sasl=Cyrus
            - --tls=OpenSSL
            - --test_mongocxx_ref=r3.9.0
            - --env=${MONGOC_EARTHLY_ENV}
            - --c_compiler=${MONGOC_EARTHLY_C_COMPILER}
  - name: "check:sasl=Cyrus\_\u2022\_tls=off\_\u2022\_test_mongocxx_ref=r3.8.0"
    run_on:
      - ubuntu2204-small
      - ubuntu2204-large
      - ubuntu2004-small
      - ubuntu2004
      - ubuntu1804-medium
      - debian10
      - debian11
      - amazon2
    tags: [earthly, pr-merge-gate, alpine3.16-clang, alpine3.16-gcc, alpine3.17-clang, alpine3.17-gcc, alpine3.18-clang, alpine3.18-gcc, alpine3.19-clang, alpine3.19-gcc, archlinux-clang, archlinux-gcc, u18-clang, u20-clang, u20-gcc, u22-clang, u22-gcc]
    commands:
      - command: subprocess.exec
        type: setup
        params:
          binary: ./tools/earthly.sh
          working_dir: mongoc
          args:
            - +env-warmup
            - --sasl=Cyrus
            - --tls=off
            - --test_mongocxx_ref=r3.8.0
            - --env=${MONGOC_EARTHLY_ENV}
            - --c_compiler=${MONGOC_EARTHLY_C_COMPILER}
      - command: subprocess.exec
        type: test
        params:
          binary: ./tools/earthly.sh
          working_dir: mongoc
          args:
            - +run
            - --targets=test-example test-cxx-driver
            - --sasl=Cyrus
            - --tls=off
            - --test_mongocxx_ref=r3.8.0
            - --env=${MONGOC_EARTHLY_ENV}
            - --c_compiler=${MONGOC_EARTHLY_C_COMPILER}
  - name: "check:sasl=Cyrus\_\u2022\_tls=off\_\u2022\_test_mongocxx_ref=r3.9.0"
    run_on:
      - ubuntu2204-small
      - ubuntu2204-large
      - ubuntu2004-small
      - ubuntu2004
      - ubuntu1804-medium
      - debian10
      - debian11
      - amazon2
    tags: [earthly, pr-merge-gate, alpine3.16-clang, alpine3.16-gcc, alpine3.17-clang, alpine3.17-gcc, alpine3.18-clang, alpine3.18-gcc, alpine3.19-clang, alpine3.19-gcc, archlinux-clang, archlinux-gcc, u18-clang, u18-gcc, u20-clang, u20-gcc, u22-clang, u22-gcc]
    commands:
      - command: subprocess.exec
        type: setup
        params:
          binary: ./tools/earthly.sh
          working_dir: mongoc
          args:
            - +env-warmup
            - --sasl=Cyrus
            - --tls=off
            - --test_mongocxx_ref=r3.9.0
            - --env=${MONGOC_EARTHLY_ENV}
            - --c_compiler=${MONGOC_EARTHLY_C_COMPILER}
      - command: subprocess.exec
        type: test
        params:
          binary: ./tools/earthly.sh
          working_dir: mongoc
          args:
            - +run
            - --targets=test-example test-cxx-driver
            - --sasl=Cyrus
            - --tls=off
            - --test_mongocxx_ref=r3.9.0
            - --env=${MONGOC_EARTHLY_ENV}
            - --c_compiler=${MONGOC_EARTHLY_C_COMPILER}
  - name: "check:sasl=off\_\u2022\_tls=OpenSSL\_\u2022\_test_mongocxx_ref=r3.8.0"
    run_on:
      - ubuntu2204-small
      - ubuntu2204-large
      - ubuntu2004-small
      - ubuntu2004
      - ubuntu1804-medium
      - debian10
      - debian11
      - amazon2
    tags: [earthly, pr-merge-gate, u22-gcc]
    commands:
      - command: subprocess.exec
        type: setup
        params:
          binary: ./tools/earthly.sh
          working_dir: mongoc
          args:
            - +env-warmup
            - --sasl=off
            - --tls=OpenSSL
            - --test_mongocxx_ref=r3.8.0
            - --env=${MONGOC_EARTHLY_ENV}
            - --c_compiler=${MONGOC_EARTHLY_C_COMPILER}
      - command: subprocess.exec
        type: test
        params:
          binary: ./tools/earthly.sh
          working_dir: mongoc
          args:
            - +run
            - --targets=test-example test-cxx-driver
            - --sasl=off
            - --tls=OpenSSL
            - --test_mongocxx_ref=r3.8.0
            - --env=${MONGOC_EARTHLY_ENV}
            - --c_compiler=${MONGOC_EARTHLY_C_COMPILER}
  - name: clang-format
    tags: [clang-format]
    commands:
      - func: clang-format
  - name: create-silk-asset-group
    run_on:
      - ubuntu2204-small
      - ubuntu2204-large
      - ubuntu2004-small
      - ubuntu2004
<<<<<<< HEAD
      - ubuntu1804
=======
>>>>>>> a463a46c
      - ubuntu1804-medium
      - debian10
      - debian11
      - amazon2
    tags: [misc, pr-merge-gate]
    commands:
      - command: subprocess.exec
        type: setup
        params:
<<<<<<< HEAD
          binary: bash
          working_dir: mongoc
          env:
            EARTHLY_SECRETS: SILK_CLIENT_ID=${silk_client_id},SILK_CLIENT_SECRET=${silk_client_secret}
          args:
            - tools/earthly.sh
=======
          binary: ./tools/earthly.sh
          working_dir: mongoc
          env:
            SILK_CLIENT_ID: ${silk_client_id}
            SILK_CLIENT_SECRET: ${silk_client_secret}
          args:
            - --secret=SILK_CLIENT_ID
            - --secret=SILK_CLIENT_SECRET
>>>>>>> a463a46c
            - +create-silk-asset-group
            - --branch=${branch_name}
  - name: cse-sasl-cyrus-darwinssl-macos-1100-clang-compile
    run_on: macos-1100
    tags: [cse-matrix-darwinssl, compile, macos-1100, clang, cse, sasl-cyrus]
    commands:
      - func: find-cmake-latest
      - func: cse-sasl-cyrus-darwinssl-compile
        vars:
          CC: clang
      - func: upload-build
  - name: cse-sasl-cyrus-darwinssl-macos-1100-clang-test-4.2-replica-auth
    run_on: macos-1100
    tags: [cse-matrix-darwinssl, test, macos-1100, clang, sasl-cyrus, cse, auth, replica, "4.2", darwinssl]
    depends_on: [{ name: cse-sasl-cyrus-darwinssl-macos-1100-clang-compile }]
    commands:
      - func: fetch-build
        vars:
          BUILD_NAME: cse-sasl-cyrus-darwinssl-macos-1100-clang-compile
      - command: expansions.update
        params:
          updates:
            - { key: CC, value: clang }
            - { key: AUTH, value: auth }
            - { key: MONGODB_VERSION, value: "4.2" }
            - { key: TOPOLOGY, value: replica_set }
            - { key: SSL, value: darwinssl }
      - func: fetch-det
      - func: bootstrap-mongo-orchestration
      - func: run-mock-kms-servers
      - func: run-tests
  - name: cse-sasl-cyrus-darwinssl-macos-1100-clang-test-4.2-server-auth
    run_on: macos-1100
    tags: [cse-matrix-darwinssl, test, macos-1100, clang, sasl-cyrus, cse, auth, server, "4.2", darwinssl]
    depends_on: [{ name: cse-sasl-cyrus-darwinssl-macos-1100-clang-compile }]
    commands:
      - func: fetch-build
        vars:
          BUILD_NAME: cse-sasl-cyrus-darwinssl-macos-1100-clang-compile
      - command: expansions.update
        params:
          updates:
            - { key: CC, value: clang }
            - { key: AUTH, value: auth }
            - { key: MONGODB_VERSION, value: "4.2" }
            - { key: TOPOLOGY, value: server }
            - { key: SSL, value: darwinssl }
      - func: fetch-det
      - func: bootstrap-mongo-orchestration
      - func: run-mock-kms-servers
      - func: run-tests
  - name: cse-sasl-cyrus-darwinssl-macos-1100-clang-test-4.4-replica-auth
    run_on: macos-1100
    tags: [cse-matrix-darwinssl, test, macos-1100, clang, sasl-cyrus, cse, auth, replica, "4.4", darwinssl]
    depends_on: [{ name: cse-sasl-cyrus-darwinssl-macos-1100-clang-compile }]
    commands:
      - func: fetch-build
        vars:
          BUILD_NAME: cse-sasl-cyrus-darwinssl-macos-1100-clang-compile
      - command: expansions.update
        params:
          updates:
            - { key: CC, value: clang }
            - { key: AUTH, value: auth }
            - { key: MONGODB_VERSION, value: "4.4" }
            - { key: TOPOLOGY, value: replica_set }
            - { key: SSL, value: darwinssl }
      - func: fetch-det
      - func: bootstrap-mongo-orchestration
      - func: run-mock-kms-servers
      - func: run-tests
  - name: cse-sasl-cyrus-darwinssl-macos-1100-clang-test-4.4-server-auth
    run_on: macos-1100
    tags: [cse-matrix-darwinssl, test, macos-1100, clang, sasl-cyrus, cse, auth, server, "4.4", darwinssl]
    depends_on: [{ name: cse-sasl-cyrus-darwinssl-macos-1100-clang-compile }]
    commands:
      - func: fetch-build
        vars:
          BUILD_NAME: cse-sasl-cyrus-darwinssl-macos-1100-clang-compile
      - command: expansions.update
        params:
          updates:
            - { key: CC, value: clang }
            - { key: AUTH, value: auth }
            - { key: MONGODB_VERSION, value: "4.4" }
            - { key: TOPOLOGY, value: server }
            - { key: SSL, value: darwinssl }
      - func: fetch-det
      - func: bootstrap-mongo-orchestration
      - func: run-mock-kms-servers
      - func: run-tests
  - name: cse-sasl-cyrus-darwinssl-macos-1100-clang-test-5.0-replica-auth
    run_on: macos-1100
    tags: [cse-matrix-darwinssl, test, macos-1100, clang, sasl-cyrus, cse, auth, replica, "5.0", darwinssl]
    depends_on: [{ name: cse-sasl-cyrus-darwinssl-macos-1100-clang-compile }]
    commands:
      - func: fetch-build
        vars:
          BUILD_NAME: cse-sasl-cyrus-darwinssl-macos-1100-clang-compile
      - command: expansions.update
        params:
          updates:
            - { key: CC, value: clang }
            - { key: AUTH, value: auth }
            - { key: MONGODB_VERSION, value: "5.0" }
            - { key: TOPOLOGY, value: replica_set }
            - { key: SSL, value: darwinssl }
      - func: fetch-det
      - func: bootstrap-mongo-orchestration
      - func: run-mock-kms-servers
      - func: run-tests
  - name: cse-sasl-cyrus-darwinssl-macos-1100-clang-test-5.0-server-auth
    run_on: macos-1100
    tags: [cse-matrix-darwinssl, test, macos-1100, clang, sasl-cyrus, cse, auth, server, "5.0", darwinssl]
    depends_on: [{ name: cse-sasl-cyrus-darwinssl-macos-1100-clang-compile }]
    commands:
      - func: fetch-build
        vars:
          BUILD_NAME: cse-sasl-cyrus-darwinssl-macos-1100-clang-compile
      - command: expansions.update
        params:
          updates:
            - { key: CC, value: clang }
            - { key: AUTH, value: auth }
            - { key: MONGODB_VERSION, value: "5.0" }
            - { key: TOPOLOGY, value: server }
            - { key: SSL, value: darwinssl }
      - func: fetch-det
      - func: bootstrap-mongo-orchestration
      - func: run-mock-kms-servers
      - func: run-tests
  - name: cse-sasl-cyrus-darwinssl-macos-1100-clang-test-6.0-replica-auth
    run_on: macos-1100
    tags: [cse-matrix-darwinssl, test, macos-1100, clang, sasl-cyrus, cse, auth, replica, "6.0", darwinssl]
    depends_on: [{ name: cse-sasl-cyrus-darwinssl-macos-1100-clang-compile }]
    commands:
      - func: fetch-build
        vars:
          BUILD_NAME: cse-sasl-cyrus-darwinssl-macos-1100-clang-compile
      - command: expansions.update
        params:
          updates:
            - { key: CC, value: clang }
            - { key: AUTH, value: auth }
            - { key: MONGODB_VERSION, value: "6.0" }
            - { key: TOPOLOGY, value: replica_set }
            - { key: SSL, value: darwinssl }
      - func: fetch-det
      - func: bootstrap-mongo-orchestration
      - func: run-mock-kms-servers
      - func: run-tests
  - name: cse-sasl-cyrus-darwinssl-macos-1100-clang-test-6.0-server-auth
    run_on: macos-1100
    tags: [cse-matrix-darwinssl, test, macos-1100, clang, sasl-cyrus, cse, auth, server, "6.0", darwinssl]
    depends_on: [{ name: cse-sasl-cyrus-darwinssl-macos-1100-clang-compile }]
    commands:
      - func: fetch-build
        vars:
          BUILD_NAME: cse-sasl-cyrus-darwinssl-macos-1100-clang-compile
      - command: expansions.update
        params:
          updates:
            - { key: CC, value: clang }
            - { key: AUTH, value: auth }
            - { key: MONGODB_VERSION, value: "6.0" }
            - { key: TOPOLOGY, value: server }
            - { key: SSL, value: darwinssl }
      - func: fetch-det
      - func: bootstrap-mongo-orchestration
      - func: run-mock-kms-servers
      - func: run-tests
  - name: cse-sasl-cyrus-darwinssl-macos-1100-clang-test-7.0-replica-auth
    run_on: macos-1100
    tags: [cse-matrix-darwinssl, test, macos-1100, clang, sasl-cyrus, cse, auth, replica, "7.0", darwinssl]
    depends_on: [{ name: cse-sasl-cyrus-darwinssl-macos-1100-clang-compile }]
    commands:
      - func: fetch-build
        vars:
          BUILD_NAME: cse-sasl-cyrus-darwinssl-macos-1100-clang-compile
      - command: expansions.update
        params:
          updates:
            - { key: CC, value: clang }
            - { key: AUTH, value: auth }
            - { key: MONGODB_VERSION, value: "7.0" }
            - { key: TOPOLOGY, value: replica_set }
            - { key: SSL, value: darwinssl }
      - func: fetch-det
      - func: bootstrap-mongo-orchestration
      - func: run-mock-kms-servers
      - func: run-tests
  - name: cse-sasl-cyrus-darwinssl-macos-1100-clang-test-7.0-server-auth
    run_on: macos-1100
    tags: [cse-matrix-darwinssl, test, macos-1100, clang, sasl-cyrus, cse, auth, server, "7.0", darwinssl]
    depends_on: [{ name: cse-sasl-cyrus-darwinssl-macos-1100-clang-compile }]
    commands:
      - func: fetch-build
        vars:
          BUILD_NAME: cse-sasl-cyrus-darwinssl-macos-1100-clang-compile
      - command: expansions.update
        params:
          updates:
            - { key: CC, value: clang }
            - { key: AUTH, value: auth }
            - { key: MONGODB_VERSION, value: "7.0" }
            - { key: TOPOLOGY, value: server }
            - { key: SSL, value: darwinssl }
      - func: fetch-det
      - func: bootstrap-mongo-orchestration
      - func: run-mock-kms-servers
      - func: run-tests
  - name: cse-sasl-cyrus-darwinssl-macos-1100-clang-test-8.0-replica-auth
    run_on: macos-1100
    tags: [cse-matrix-darwinssl, test, macos-1100, clang, sasl-cyrus, cse, auth, replica, "8.0", darwinssl]
    depends_on: [{ name: cse-sasl-cyrus-darwinssl-macos-1100-clang-compile }]
    commands:
      - func: fetch-build
        vars:
          BUILD_NAME: cse-sasl-cyrus-darwinssl-macos-1100-clang-compile
      - command: expansions.update
        params:
          updates:
            - { key: CC, value: clang }
            - { key: AUTH, value: auth }
            - { key: MONGODB_VERSION, value: "8.0" }
            - { key: TOPOLOGY, value: replica_set }
            - { key: SSL, value: darwinssl }
      - func: fetch-det
      - func: bootstrap-mongo-orchestration
      - func: run-mock-kms-servers
      - func: run-tests
  - name: cse-sasl-cyrus-darwinssl-macos-1100-clang-test-8.0-server-auth
    run_on: macos-1100
    tags: [cse-matrix-darwinssl, test, macos-1100, clang, sasl-cyrus, cse, auth, server, "8.0", darwinssl]
    depends_on: [{ name: cse-sasl-cyrus-darwinssl-macos-1100-clang-compile }]
    commands:
      - func: fetch-build
        vars:
          BUILD_NAME: cse-sasl-cyrus-darwinssl-macos-1100-clang-compile
      - command: expansions.update
        params:
          updates:
            - { key: CC, value: clang }
            - { key: AUTH, value: auth }
            - { key: MONGODB_VERSION, value: "8.0" }
            - { key: TOPOLOGY, value: server }
            - { key: SSL, value: darwinssl }
      - func: fetch-det
      - func: bootstrap-mongo-orchestration
      - func: run-mock-kms-servers
      - func: run-tests
  - name: cse-sasl-cyrus-darwinssl-macos-1100-clang-test-latest-replica-auth
    run_on: macos-1100
    tags: [cse-matrix-darwinssl, test, macos-1100, clang, sasl-cyrus, cse, auth, replica, latest, darwinssl]
    depends_on: [{ name: cse-sasl-cyrus-darwinssl-macos-1100-clang-compile }]
    commands:
      - func: fetch-build
        vars:
          BUILD_NAME: cse-sasl-cyrus-darwinssl-macos-1100-clang-compile
      - command: expansions.update
        params:
          updates:
            - { key: CC, value: clang }
            - { key: AUTH, value: auth }
            - { key: MONGODB_VERSION, value: latest }
            - { key: TOPOLOGY, value: replica_set }
            - { key: SSL, value: darwinssl }
      - func: fetch-det
      - func: bootstrap-mongo-orchestration
      - func: run-mock-kms-servers
      - func: run-tests
  - name: cse-sasl-cyrus-darwinssl-macos-1100-clang-test-latest-server-auth
    run_on: macos-1100
    tags: [cse-matrix-darwinssl, test, macos-1100, clang, sasl-cyrus, cse, auth, server, latest, darwinssl]
    depends_on: [{ name: cse-sasl-cyrus-darwinssl-macos-1100-clang-compile }]
    commands:
      - func: fetch-build
        vars:
          BUILD_NAME: cse-sasl-cyrus-darwinssl-macos-1100-clang-compile
      - command: expansions.update
        params:
          updates:
            - { key: CC, value: clang }
            - { key: AUTH, value: auth }
            - { key: MONGODB_VERSION, value: latest }
            - { key: TOPOLOGY, value: server }
            - { key: SSL, value: darwinssl }
      - func: fetch-det
      - func: bootstrap-mongo-orchestration
      - func: run-mock-kms-servers
      - func: run-tests
  - name: cse-sasl-cyrus-openssl-debian10-gcc-compile
    run_on: debian10-large
    tags: [cse-matrix-openssl, compile, debian10, gcc, cse, sasl-cyrus]
    commands:
      - func: find-cmake-latest
      - func: cse-sasl-cyrus-openssl-compile
        vars:
          CC: gcc
      - func: upload-build
  - name: cse-sasl-cyrus-openssl-debian11-gcc-compile
    run_on: debian11-large
    tags: [cse-matrix-openssl, compile, debian11, gcc, cse, sasl-cyrus]
    commands:
      - func: find-cmake-latest
      - func: cse-sasl-cyrus-openssl-compile
        vars:
          CC: gcc
      - func: upload-build
  - name: cse-sasl-cyrus-openssl-debian92-clang-compile
    run_on: debian92-large
    tags: [cse-matrix-openssl, compile, debian92, clang, cse, sasl-cyrus]
    commands:
      - func: find-cmake-latest
      - func: cse-sasl-cyrus-openssl-compile
        vars:
          CC: clang
      - func: upload-build
  - name: cse-sasl-cyrus-openssl-debian92-gcc-compile
    run_on: debian92-large
    tags: [cse-matrix-openssl, compile, debian92, gcc, cse, sasl-cyrus]
    commands:
      - func: find-cmake-latest
      - func: cse-sasl-cyrus-openssl-compile
        vars:
          CC: gcc
      - func: upload-build
  - name: cse-sasl-cyrus-openssl-rhel80-gcc-compile
    run_on: rhel80-large
    tags: [cse-matrix-openssl, compile, rhel80, gcc, cse, sasl-cyrus]
    commands:
      - func: find-cmake-latest
      - func: cse-sasl-cyrus-openssl-compile
        vars:
          CC: gcc
      - func: upload-build
  - name: cse-sasl-cyrus-openssl-rhel83-zseries-gcc-compile
    run_on: rhel83-zseries-large
    tags: [cse-matrix-openssl, compile, rhel83-zseries, gcc, cse, sasl-cyrus]
    commands:
      - func: find-cmake-latest
      - func: cse-sasl-cyrus-openssl-compile
        vars:
          CC: gcc
      - func: upload-build
  - name: cse-sasl-cyrus-openssl-rhel83-zseries-gcc-test-5.0-server-auth
    run_on: rhel83-zseries-small
    tags: [cse-matrix-openssl, test, rhel83-zseries, gcc, sasl-cyrus, cse, auth, server, "5.0", openssl]
    depends_on: [{ name: cse-sasl-cyrus-openssl-rhel83-zseries-gcc-compile }]
    commands:
      - func: fetch-build
        vars:
          BUILD_NAME: cse-sasl-cyrus-openssl-rhel83-zseries-gcc-compile
      - command: expansions.update
        params:
          updates:
            - { key: CC, value: gcc }
            - { key: AUTH, value: auth }
            - { key: MONGODB_VERSION, value: "5.0" }
            - { key: TOPOLOGY, value: server }
            - { key: SSL, value: openssl }
      - func: fetch-det
      - func: bootstrap-mongo-orchestration
      - func: run-mock-kms-servers
      - func: run-tests
  - name: cse-sasl-cyrus-openssl-rhel83-zseries-gcc-test-7.0-replica-auth
    run_on: rhel83-zseries-small
    tags: [cse-matrix-openssl, test, rhel83-zseries, gcc, sasl-cyrus, cse, auth, replica, "7.0", openssl]
    depends_on: [{ name: cse-sasl-cyrus-openssl-rhel83-zseries-gcc-compile }]
    commands:
      - func: fetch-build
        vars:
          BUILD_NAME: cse-sasl-cyrus-openssl-rhel83-zseries-gcc-compile
      - command: expansions.update
        params:
          updates:
            - { key: CC, value: gcc }
            - { key: AUTH, value: auth }
            - { key: MONGODB_VERSION, value: "7.0" }
            - { key: TOPOLOGY, value: replica_set }
            - { key: SSL, value: openssl }
      - func: fetch-det
      - func: bootstrap-mongo-orchestration
      - func: run-mock-kms-servers
      - func: run-tests
  - name: cse-sasl-cyrus-openssl-rhel83-zseries-gcc-test-7.0-server-auth
    run_on: rhel83-zseries-small
    tags: [cse-matrix-openssl, test, rhel83-zseries, gcc, sasl-cyrus, cse, auth, server, "7.0", openssl]
    depends_on: [{ name: cse-sasl-cyrus-openssl-rhel83-zseries-gcc-compile }]
    commands:
      - func: fetch-build
        vars:
          BUILD_NAME: cse-sasl-cyrus-openssl-rhel83-zseries-gcc-compile
      - command: expansions.update
        params:
          updates:
            - { key: CC, value: gcc }
            - { key: AUTH, value: auth }
            - { key: MONGODB_VERSION, value: "7.0" }
            - { key: TOPOLOGY, value: server }
            - { key: SSL, value: openssl }
      - func: fetch-det
      - func: bootstrap-mongo-orchestration
      - func: run-mock-kms-servers
      - func: run-tests
  - name: cse-sasl-cyrus-openssl-rhel83-zseries-gcc-test-8.0-replica-auth
    run_on: rhel83-zseries-small
    tags: [cse-matrix-openssl, test, rhel83-zseries, gcc, sasl-cyrus, cse, auth, replica, "8.0", openssl]
    depends_on: [{ name: cse-sasl-cyrus-openssl-rhel83-zseries-gcc-compile }]
    commands:
      - func: fetch-build
        vars:
          BUILD_NAME: cse-sasl-cyrus-openssl-rhel83-zseries-gcc-compile
      - command: expansions.update
        params:
          updates:
            - { key: CC, value: gcc }
            - { key: AUTH, value: auth }
            - { key: MONGODB_VERSION, value: "8.0" }
            - { key: TOPOLOGY, value: replica_set }
            - { key: SSL, value: openssl }
      - func: fetch-det
      - func: bootstrap-mongo-orchestration
      - func: run-mock-kms-servers
      - func: run-tests
  - name: cse-sasl-cyrus-openssl-rhel83-zseries-gcc-test-8.0-server-auth
    run_on: rhel83-zseries-small
    tags: [cse-matrix-openssl, test, rhel83-zseries, gcc, sasl-cyrus, cse, auth, server, "8.0", openssl]
    depends_on: [{ name: cse-sasl-cyrus-openssl-rhel83-zseries-gcc-compile }]
    commands:
      - func: fetch-build
        vars:
          BUILD_NAME: cse-sasl-cyrus-openssl-rhel83-zseries-gcc-compile
      - command: expansions.update
        params:
          updates:
            - { key: CC, value: gcc }
            - { key: AUTH, value: auth }
            - { key: MONGODB_VERSION, value: "8.0" }
            - { key: TOPOLOGY, value: server }
            - { key: SSL, value: openssl }
      - func: fetch-det
      - func: bootstrap-mongo-orchestration
      - func: run-mock-kms-servers
      - func: run-tests
  - name: cse-sasl-cyrus-openssl-rhel83-zseries-gcc-test-latest-replica-auth
    run_on: rhel83-zseries-small
    tags: [cse-matrix-openssl, test, rhel83-zseries, gcc, sasl-cyrus, cse, auth, replica, latest, openssl]
    depends_on: [{ name: cse-sasl-cyrus-openssl-rhel83-zseries-gcc-compile }]
    commands:
      - func: fetch-build
        vars:
          BUILD_NAME: cse-sasl-cyrus-openssl-rhel83-zseries-gcc-compile
      - command: expansions.update
        params:
          updates:
            - { key: CC, value: gcc }
            - { key: AUTH, value: auth }
            - { key: MONGODB_VERSION, value: latest }
            - { key: TOPOLOGY, value: replica_set }
            - { key: SSL, value: openssl }
      - func: fetch-det
      - func: bootstrap-mongo-orchestration
      - func: run-mock-kms-servers
      - func: run-tests
  - name: cse-sasl-cyrus-openssl-rhel83-zseries-gcc-test-latest-server-auth
    run_on: rhel83-zseries-small
    tags: [cse-matrix-openssl, test, rhel83-zseries, gcc, sasl-cyrus, cse, auth, server, latest, openssl]
    depends_on: [{ name: cse-sasl-cyrus-openssl-rhel83-zseries-gcc-compile }]
    commands:
      - func: fetch-build
        vars:
          BUILD_NAME: cse-sasl-cyrus-openssl-rhel83-zseries-gcc-compile
      - command: expansions.update
        params:
          updates:
            - { key: CC, value: gcc }
            - { key: AUTH, value: auth }
            - { key: MONGODB_VERSION, value: latest }
            - { key: TOPOLOGY, value: server }
            - { key: SSL, value: openssl }
      - func: fetch-det
      - func: bootstrap-mongo-orchestration
      - func: run-mock-kms-servers
      - func: run-tests
  - name: cse-sasl-cyrus-openssl-ubuntu1604-clang-compile
    run_on: ubuntu1604-large
    tags: [cse-matrix-openssl, compile, ubuntu1604, clang, cse, sasl-cyrus]
    commands:
      - func: find-cmake-latest
      - func: cse-sasl-cyrus-openssl-compile
        vars:
          CC: clang
      - func: upload-build
  - name: cse-sasl-cyrus-openssl-ubuntu1804-arm64-gcc-compile
    run_on: ubuntu1804-arm64-large
    tags: [cse-matrix-openssl, compile, ubuntu1804-arm64, gcc, cse, sasl-cyrus]
    commands:
      - func: find-cmake-latest
      - func: cse-sasl-cyrus-openssl-compile
        vars:
          CC: gcc
      - func: upload-build
  - name: cse-sasl-cyrus-openssl-ubuntu1804-arm64-gcc-test-4.2-server-auth
    run_on: ubuntu1804-arm64-small
    tags: [cse-matrix-openssl, test, ubuntu1804-arm64, gcc, sasl-cyrus, cse, auth, server, "4.2", openssl]
    depends_on: [{ name: cse-sasl-cyrus-openssl-ubuntu1804-arm64-gcc-compile }]
    commands:
      - func: fetch-build
        vars:
          BUILD_NAME: cse-sasl-cyrus-openssl-ubuntu1804-arm64-gcc-compile
      - command: expansions.update
        params:
          updates:
            - { key: CC, value: gcc }
            - { key: AUTH, value: auth }
            - { key: MONGODB_VERSION, value: "4.2" }
            - { key: TOPOLOGY, value: server }
            - { key: SSL, value: openssl }
      - func: fetch-det
      - func: bootstrap-mongo-orchestration
      - func: run-mock-kms-servers
      - func: run-tests
  - name: cse-sasl-cyrus-openssl-ubuntu1804-arm64-gcc-test-4.4-server-auth
    run_on: ubuntu1804-arm64-small
    tags: [cse-matrix-openssl, test, ubuntu1804-arm64, gcc, sasl-cyrus, cse, auth, server, "4.4", openssl]
    depends_on: [{ name: cse-sasl-cyrus-openssl-ubuntu1804-arm64-gcc-compile }]
    commands:
      - func: fetch-build
        vars:
          BUILD_NAME: cse-sasl-cyrus-openssl-ubuntu1804-arm64-gcc-compile
      - command: expansions.update
        params:
          updates:
            - { key: CC, value: gcc }
            - { key: AUTH, value: auth }
            - { key: MONGODB_VERSION, value: "4.4" }
            - { key: TOPOLOGY, value: server }
            - { key: SSL, value: openssl }
      - func: fetch-det
      - func: bootstrap-mongo-orchestration
      - func: run-mock-kms-servers
      - func: run-tests
  - name: cse-sasl-cyrus-openssl-ubuntu1804-arm64-gcc-test-5.0-server-auth
    run_on: ubuntu1804-arm64-small
    tags: [cse-matrix-openssl, test, ubuntu1804-arm64, gcc, sasl-cyrus, cse, auth, server, "5.0", openssl]
    depends_on: [{ name: cse-sasl-cyrus-openssl-ubuntu1804-arm64-gcc-compile }]
    commands:
      - func: fetch-build
        vars:
          BUILD_NAME: cse-sasl-cyrus-openssl-ubuntu1804-arm64-gcc-compile
      - command: expansions.update
        params:
          updates:
            - { key: CC, value: gcc }
            - { key: AUTH, value: auth }
            - { key: MONGODB_VERSION, value: "5.0" }
            - { key: TOPOLOGY, value: server }
            - { key: SSL, value: openssl }
      - func: fetch-det
      - func: bootstrap-mongo-orchestration
      - func: run-mock-kms-servers
      - func: run-tests
  - name: cse-sasl-cyrus-openssl-ubuntu1804-arm64-gcc-test-6.0-server-auth
    run_on: ubuntu1804-arm64-small
    tags: [cse-matrix-openssl, test, ubuntu1804-arm64, gcc, sasl-cyrus, cse, auth, server, "6.0", openssl]
    depends_on: [{ name: cse-sasl-cyrus-openssl-ubuntu1804-arm64-gcc-compile }]
    commands:
      - func: fetch-build
        vars:
          BUILD_NAME: cse-sasl-cyrus-openssl-ubuntu1804-arm64-gcc-compile
      - command: expansions.update
        params:
          updates:
            - { key: CC, value: gcc }
            - { key: AUTH, value: auth }
            - { key: MONGODB_VERSION, value: "6.0" }
            - { key: TOPOLOGY, value: server }
            - { key: SSL, value: openssl }
      - func: fetch-det
      - func: bootstrap-mongo-orchestration
      - func: run-mock-kms-servers
      - func: run-tests
  - name: cse-sasl-cyrus-openssl-ubuntu1804-gcc-compile
    run_on: ubuntu1804-large
    tags: [cse-matrix-openssl, compile, ubuntu1804, gcc, cse, sasl-cyrus]
    commands:
      - func: find-cmake-latest
      - func: cse-sasl-cyrus-openssl-compile
        vars:
          CC: gcc
      - func: upload-build
  - name: cse-sasl-cyrus-openssl-ubuntu1804-gcc-test-4.2-server-auth
    run_on: ubuntu1804-small
    tags: [cse-matrix-openssl, test, ubuntu1804, gcc, sasl-cyrus, cse, auth, server, "4.2", openssl]
    depends_on: [{ name: cse-sasl-cyrus-openssl-ubuntu1804-gcc-compile }]
    commands:
      - func: fetch-build
        vars:
          BUILD_NAME: cse-sasl-cyrus-openssl-ubuntu1804-gcc-compile
      - command: expansions.update
        params:
          updates:
            - { key: CC, value: gcc }
            - { key: AUTH, value: auth }
            - { key: MONGODB_VERSION, value: "4.2" }
            - { key: TOPOLOGY, value: server }
            - { key: SSL, value: openssl }
      - func: fetch-det
      - func: bootstrap-mongo-orchestration
      - func: run-mock-kms-servers
      - func: run-tests
  - name: cse-sasl-cyrus-openssl-ubuntu1804-gcc-test-4.4-server-auth
    run_on: ubuntu1804-small
    tags: [cse-matrix-openssl, test, ubuntu1804, gcc, sasl-cyrus, cse, auth, server, "4.4", openssl]
    depends_on: [{ name: cse-sasl-cyrus-openssl-ubuntu1804-gcc-compile }]
    commands:
      - func: fetch-build
        vars:
          BUILD_NAME: cse-sasl-cyrus-openssl-ubuntu1804-gcc-compile
      - command: expansions.update
        params:
          updates:
            - { key: CC, value: gcc }
            - { key: AUTH, value: auth }
            - { key: MONGODB_VERSION, value: "4.4" }
            - { key: TOPOLOGY, value: server }
            - { key: SSL, value: openssl }
      - func: fetch-det
      - func: bootstrap-mongo-orchestration
      - func: run-mock-kms-servers
      - func: run-tests
  - name: cse-sasl-cyrus-openssl-ubuntu1804-gcc-test-5.0-server-auth
    run_on: ubuntu1804-small
    tags: [cse-matrix-openssl, test, ubuntu1804, gcc, sasl-cyrus, cse, auth, server, "5.0", openssl]
    depends_on: [{ name: cse-sasl-cyrus-openssl-ubuntu1804-gcc-compile }]
    commands:
      - func: fetch-build
        vars:
          BUILD_NAME: cse-sasl-cyrus-openssl-ubuntu1804-gcc-compile
      - command: expansions.update
        params:
          updates:
            - { key: CC, value: gcc }
            - { key: AUTH, value: auth }
            - { key: MONGODB_VERSION, value: "5.0" }
            - { key: TOPOLOGY, value: server }
            - { key: SSL, value: openssl }
      - func: fetch-det
      - func: bootstrap-mongo-orchestration
      - func: run-mock-kms-servers
      - func: run-tests
  - name: cse-sasl-cyrus-openssl-ubuntu1804-gcc-test-6.0-server-auth
    run_on: ubuntu1804-small
    tags: [cse-matrix-openssl, test, ubuntu1804, gcc, sasl-cyrus, cse, auth, server, "6.0", openssl]
    depends_on: [{ name: cse-sasl-cyrus-openssl-ubuntu1804-gcc-compile }]
    commands:
      - func: fetch-build
        vars:
          BUILD_NAME: cse-sasl-cyrus-openssl-ubuntu1804-gcc-compile
      - command: expansions.update
        params:
          updates:
            - { key: CC, value: gcc }
            - { key: AUTH, value: auth }
            - { key: MONGODB_VERSION, value: "6.0" }
            - { key: TOPOLOGY, value: server }
            - { key: SSL, value: openssl }
      - func: fetch-det
      - func: bootstrap-mongo-orchestration
      - func: run-mock-kms-servers
      - func: run-tests
  - name: cse-sasl-cyrus-openssl-ubuntu2004-arm64-gcc-compile
    run_on: ubuntu2004-arm64-large
    tags: [cse-matrix-openssl, compile, ubuntu2004-arm64, gcc, cse, sasl-cyrus]
    commands:
      - func: find-cmake-latest
      - func: cse-sasl-cyrus-openssl-compile
        vars:
          CC: gcc
      - func: upload-build
  - name: cse-sasl-cyrus-openssl-ubuntu2004-arm64-gcc-test-7.0-replica-auth
    run_on: ubuntu2004-arm64-small
    tags: [cse-matrix-openssl, test, ubuntu2004-arm64, gcc, sasl-cyrus, cse, auth, replica, "7.0", openssl]
    depends_on: [{ name: cse-sasl-cyrus-openssl-ubuntu2004-arm64-gcc-compile }]
    commands:
      - func: fetch-build
        vars:
          BUILD_NAME: cse-sasl-cyrus-openssl-ubuntu2004-arm64-gcc-compile
      - command: expansions.update
        params:
          updates:
            - { key: CC, value: gcc }
            - { key: AUTH, value: auth }
            - { key: MONGODB_VERSION, value: "7.0" }
            - { key: TOPOLOGY, value: replica_set }
            - { key: SSL, value: openssl }
      - func: fetch-det
      - func: bootstrap-mongo-orchestration
      - func: run-mock-kms-servers
      - func: run-tests
  - name: cse-sasl-cyrus-openssl-ubuntu2004-arm64-gcc-test-7.0-server-auth
    run_on: ubuntu2004-arm64-small
    tags: [cse-matrix-openssl, test, ubuntu2004-arm64, gcc, sasl-cyrus, cse, auth, server, "7.0", openssl]
    depends_on: [{ name: cse-sasl-cyrus-openssl-ubuntu2004-arm64-gcc-compile }]
    commands:
      - func: fetch-build
        vars:
          BUILD_NAME: cse-sasl-cyrus-openssl-ubuntu2004-arm64-gcc-compile
      - command: expansions.update
        params:
          updates:
            - { key: CC, value: gcc }
            - { key: AUTH, value: auth }
            - { key: MONGODB_VERSION, value: "7.0" }
            - { key: TOPOLOGY, value: server }
            - { key: SSL, value: openssl }
      - func: fetch-det
      - func: bootstrap-mongo-orchestration
      - func: run-mock-kms-servers
      - func: run-tests
  - name: cse-sasl-cyrus-openssl-ubuntu2004-arm64-gcc-test-8.0-replica-auth
    run_on: ubuntu2004-arm64-small
    tags: [cse-matrix-openssl, test, ubuntu2004-arm64, gcc, sasl-cyrus, cse, auth, replica, "8.0", openssl]
    depends_on: [{ name: cse-sasl-cyrus-openssl-ubuntu2004-arm64-gcc-compile }]
    commands:
      - func: fetch-build
        vars:
          BUILD_NAME: cse-sasl-cyrus-openssl-ubuntu2004-arm64-gcc-compile
      - command: expansions.update
        params:
          updates:
            - { key: CC, value: gcc }
            - { key: AUTH, value: auth }
            - { key: MONGODB_VERSION, value: "8.0" }
            - { key: TOPOLOGY, value: replica_set }
            - { key: SSL, value: openssl }
      - func: fetch-det
      - func: bootstrap-mongo-orchestration
      - func: run-mock-kms-servers
      - func: run-tests
  - name: cse-sasl-cyrus-openssl-ubuntu2004-arm64-gcc-test-8.0-server-auth
    run_on: ubuntu2004-arm64-small
    tags: [cse-matrix-openssl, test, ubuntu2004-arm64, gcc, sasl-cyrus, cse, auth, server, "8.0", openssl]
    depends_on: [{ name: cse-sasl-cyrus-openssl-ubuntu2004-arm64-gcc-compile }]
    commands:
      - func: fetch-build
        vars:
          BUILD_NAME: cse-sasl-cyrus-openssl-ubuntu2004-arm64-gcc-compile
      - command: expansions.update
        params:
          updates:
            - { key: CC, value: gcc }
            - { key: AUTH, value: auth }
            - { key: MONGODB_VERSION, value: "8.0" }
            - { key: TOPOLOGY, value: server }
            - { key: SSL, value: openssl }
      - func: fetch-det
      - func: bootstrap-mongo-orchestration
      - func: run-mock-kms-servers
      - func: run-tests
  - name: cse-sasl-cyrus-openssl-ubuntu2004-arm64-gcc-test-latest-replica-auth
    run_on: ubuntu2004-arm64-small
    tags: [cse-matrix-openssl, test, ubuntu2004-arm64, gcc, sasl-cyrus, cse, auth, replica, latest, openssl]
    depends_on: [{ name: cse-sasl-cyrus-openssl-ubuntu2004-arm64-gcc-compile }]
    commands:
      - func: fetch-build
        vars:
          BUILD_NAME: cse-sasl-cyrus-openssl-ubuntu2004-arm64-gcc-compile
      - command: expansions.update
        params:
          updates:
            - { key: CC, value: gcc }
            - { key: AUTH, value: auth }
            - { key: MONGODB_VERSION, value: latest }
            - { key: TOPOLOGY, value: replica_set }
            - { key: SSL, value: openssl }
      - func: fetch-det
      - func: bootstrap-mongo-orchestration
      - func: run-mock-kms-servers
      - func: run-tests
  - name: cse-sasl-cyrus-openssl-ubuntu2004-arm64-gcc-test-latest-server-auth
    run_on: ubuntu2004-arm64-small
    tags: [cse-matrix-openssl, test, ubuntu2004-arm64, gcc, sasl-cyrus, cse, auth, server, latest, openssl]
    depends_on: [{ name: cse-sasl-cyrus-openssl-ubuntu2004-arm64-gcc-compile }]
    commands:
      - func: fetch-build
        vars:
          BUILD_NAME: cse-sasl-cyrus-openssl-ubuntu2004-arm64-gcc-compile
      - command: expansions.update
        params:
          updates:
            - { key: CC, value: gcc }
            - { key: AUTH, value: auth }
            - { key: MONGODB_VERSION, value: latest }
            - { key: TOPOLOGY, value: server }
            - { key: SSL, value: openssl }
      - func: fetch-det
      - func: bootstrap-mongo-orchestration
      - func: run-mock-kms-servers
      - func: run-tests
  - name: cse-sasl-cyrus-openssl-ubuntu2004-gcc-compile
    run_on: ubuntu2004-large
    tags: [cse-matrix-openssl, compile, ubuntu2004, gcc, cse, sasl-cyrus]
    commands:
      - func: find-cmake-latest
      - func: cse-sasl-cyrus-openssl-compile
        vars:
          CC: gcc
      - func: upload-build
  - name: cse-sasl-cyrus-openssl-ubuntu2004-gcc-test-7.0-replica-auth
    run_on: ubuntu2004-small
    tags: [cse-matrix-openssl, test, ubuntu2004, gcc, sasl-cyrus, cse, auth, replica, "7.0", openssl]
    depends_on: [{ name: cse-sasl-cyrus-openssl-ubuntu2004-gcc-compile }]
    commands:
      - func: fetch-build
        vars:
          BUILD_NAME: cse-sasl-cyrus-openssl-ubuntu2004-gcc-compile
      - command: expansions.update
        params:
          updates:
            - { key: CC, value: gcc }
            - { key: AUTH, value: auth }
            - { key: MONGODB_VERSION, value: "7.0" }
            - { key: TOPOLOGY, value: replica_set }
            - { key: SSL, value: openssl }
      - func: fetch-det
      - func: bootstrap-mongo-orchestration
      - func: run-mock-kms-servers
      - func: run-tests
  - name: cse-sasl-cyrus-openssl-ubuntu2004-gcc-test-7.0-server-auth
    run_on: ubuntu2004-small
    tags: [cse-matrix-openssl, test, ubuntu2004, gcc, sasl-cyrus, cse, auth, server, "7.0", openssl]
    depends_on: [{ name: cse-sasl-cyrus-openssl-ubuntu2004-gcc-compile }]
    commands:
      - func: fetch-build
        vars:
          BUILD_NAME: cse-sasl-cyrus-openssl-ubuntu2004-gcc-compile
      - command: expansions.update
        params:
          updates:
            - { key: CC, value: gcc }
            - { key: AUTH, value: auth }
            - { key: MONGODB_VERSION, value: "7.0" }
            - { key: TOPOLOGY, value: server }
            - { key: SSL, value: openssl }
      - func: fetch-det
      - func: bootstrap-mongo-orchestration
      - func: run-mock-kms-servers
      - func: run-tests
  - name: cse-sasl-cyrus-openssl-ubuntu2004-gcc-test-8.0-replica-auth
    run_on: ubuntu2004-small
    tags: [cse-matrix-openssl, test, ubuntu2004, gcc, sasl-cyrus, cse, auth, replica, "8.0", openssl]
    depends_on: [{ name: cse-sasl-cyrus-openssl-ubuntu2004-gcc-compile }]
    commands:
      - func: fetch-build
        vars:
          BUILD_NAME: cse-sasl-cyrus-openssl-ubuntu2004-gcc-compile
      - command: expansions.update
        params:
          updates:
            - { key: CC, value: gcc }
            - { key: AUTH, value: auth }
            - { key: MONGODB_VERSION, value: "8.0" }
            - { key: TOPOLOGY, value: replica_set }
            - { key: SSL, value: openssl }
      - func: fetch-det
      - func: bootstrap-mongo-orchestration
      - func: run-mock-kms-servers
      - func: run-tests
  - name: cse-sasl-cyrus-openssl-ubuntu2004-gcc-test-8.0-server-auth
    run_on: ubuntu2004-small
    tags: [cse-matrix-openssl, test, ubuntu2004, gcc, sasl-cyrus, cse, auth, server, "8.0", openssl]
    depends_on: [{ name: cse-sasl-cyrus-openssl-ubuntu2004-gcc-compile }]
    commands:
      - func: fetch-build
        vars:
          BUILD_NAME: cse-sasl-cyrus-openssl-ubuntu2004-gcc-compile
      - command: expansions.update
        params:
          updates:
            - { key: CC, value: gcc }
            - { key: AUTH, value: auth }
            - { key: MONGODB_VERSION, value: "8.0" }
            - { key: TOPOLOGY, value: server }
            - { key: SSL, value: openssl }
      - func: fetch-det
      - func: bootstrap-mongo-orchestration
      - func: run-mock-kms-servers
      - func: run-tests
  - name: cse-sasl-cyrus-openssl-ubuntu2004-gcc-test-latest-replica-auth
    run_on: ubuntu2004-small
    tags: [cse-matrix-openssl, test, ubuntu2004, gcc, sasl-cyrus, cse, auth, replica, latest, openssl]
    depends_on: [{ name: cse-sasl-cyrus-openssl-ubuntu2004-gcc-compile }]
    commands:
      - func: fetch-build
        vars:
          BUILD_NAME: cse-sasl-cyrus-openssl-ubuntu2004-gcc-compile
      - command: expansions.update
        params:
          updates:
            - { key: CC, value: gcc }
            - { key: AUTH, value: auth }
            - { key: MONGODB_VERSION, value: latest }
            - { key: TOPOLOGY, value: replica_set }
            - { key: SSL, value: openssl }
      - func: fetch-det
      - func: bootstrap-mongo-orchestration
      - func: run-mock-kms-servers
      - func: run-tests
  - name: cse-sasl-cyrus-openssl-ubuntu2004-gcc-test-latest-server-auth
    run_on: ubuntu2004-small
    tags: [cse-matrix-openssl, test, ubuntu2004, gcc, sasl-cyrus, cse, auth, server, latest, openssl]
    depends_on: [{ name: cse-sasl-cyrus-openssl-ubuntu2004-gcc-compile }]
    commands:
      - func: fetch-build
        vars:
          BUILD_NAME: cse-sasl-cyrus-openssl-ubuntu2004-gcc-compile
      - command: expansions.update
        params:
          updates:
            - { key: CC, value: gcc }
            - { key: AUTH, value: auth }
            - { key: MONGODB_VERSION, value: latest }
            - { key: TOPOLOGY, value: server }
            - { key: SSL, value: openssl }
      - func: fetch-det
      - func: bootstrap-mongo-orchestration
      - func: run-mock-kms-servers
      - func: run-tests
  - name: cse-sasl-cyrus-openssl-windows-2019-vs2017-x64-compile
    run_on: windows-vsCurrent-large
    tags: [cse-matrix-openssl, compile, windows-vsCurrent, vs2017x64, cse, sasl-cyrus]
    commands:
      - func: find-cmake-latest
      - func: cse-sasl-cyrus-openssl-compile
        vars:
          CC: Visual Studio 15 2017 Win64
      - func: upload-build
  - name: cse-sasl-cyrus-openssl-windows-2019-vs2017-x64-test-4.2-server-auth
    run_on: windows-vsCurrent-small
    tags: [cse-matrix-openssl, test, windows-vsCurrent, vs2017x64, sasl-cyrus, cse, auth, server, "4.2", openssl]
    depends_on: [{ name: cse-sasl-cyrus-openssl-windows-2019-vs2017-x64-compile }]
    commands:
      - func: fetch-build
        vars:
          BUILD_NAME: cse-sasl-cyrus-openssl-windows-2019-vs2017-x64-compile
      - command: expansions.update
        params:
          updates:
            - { key: CC, value: Visual Studio 15 2017 Win64 }
            - { key: AUTH, value: auth }
            - { key: MONGODB_VERSION, value: "4.2" }
            - { key: TOPOLOGY, value: server }
            - { key: SSL, value: openssl }
      - func: fetch-det
      - func: bootstrap-mongo-orchestration
      - func: run-mock-kms-servers
      - func: run-tests
  - name: cse-sasl-cyrus-openssl-windows-2019-vs2017-x64-test-4.4-server-auth
    run_on: windows-vsCurrent-small
    tags: [cse-matrix-openssl, test, windows-vsCurrent, vs2017x64, sasl-cyrus, cse, auth, server, "4.4", openssl]
    depends_on: [{ name: cse-sasl-cyrus-openssl-windows-2019-vs2017-x64-compile }]
    commands:
      - func: fetch-build
        vars:
          BUILD_NAME: cse-sasl-cyrus-openssl-windows-2019-vs2017-x64-compile
      - command: expansions.update
        params:
          updates:
            - { key: CC, value: Visual Studio 15 2017 Win64 }
            - { key: AUTH, value: auth }
            - { key: MONGODB_VERSION, value: "4.4" }
            - { key: TOPOLOGY, value: server }
            - { key: SSL, value: openssl }
      - func: fetch-det
      - func: bootstrap-mongo-orchestration
      - func: run-mock-kms-servers
      - func: run-tests
  - name: cse-sasl-cyrus-openssl-windows-2019-vs2017-x64-test-5.0-server-auth
    run_on: windows-vsCurrent-small
    tags: [cse-matrix-openssl, test, windows-vsCurrent, vs2017x64, sasl-cyrus, cse, auth, server, "5.0", openssl]
    depends_on: [{ name: cse-sasl-cyrus-openssl-windows-2019-vs2017-x64-compile }]
    commands:
      - func: fetch-build
        vars:
          BUILD_NAME: cse-sasl-cyrus-openssl-windows-2019-vs2017-x64-compile
      - command: expansions.update
        params:
          updates:
            - { key: CC, value: Visual Studio 15 2017 Win64 }
            - { key: AUTH, value: auth }
            - { key: MONGODB_VERSION, value: "5.0" }
            - { key: TOPOLOGY, value: server }
            - { key: SSL, value: openssl }
      - func: fetch-det
      - func: bootstrap-mongo-orchestration
      - func: run-mock-kms-servers
      - func: run-tests
  - name: cse-sasl-cyrus-openssl-windows-2019-vs2017-x64-test-6.0-server-auth
    run_on: windows-vsCurrent-small
    tags: [cse-matrix-openssl, test, windows-vsCurrent, vs2017x64, sasl-cyrus, cse, auth, server, "6.0", openssl]
    depends_on: [{ name: cse-sasl-cyrus-openssl-windows-2019-vs2017-x64-compile }]
    commands:
      - func: fetch-build
        vars:
          BUILD_NAME: cse-sasl-cyrus-openssl-windows-2019-vs2017-x64-compile
      - command: expansions.update
        params:
          updates:
            - { key: CC, value: Visual Studio 15 2017 Win64 }
            - { key: AUTH, value: auth }
            - { key: MONGODB_VERSION, value: "6.0" }
            - { key: TOPOLOGY, value: server }
            - { key: SSL, value: openssl }
      - func: fetch-det
      - func: bootstrap-mongo-orchestration
      - func: run-mock-kms-servers
      - func: run-tests
  - name: cse-sasl-cyrus-openssl-windows-2019-vs2017-x64-test-7.0-replica-auth
    run_on: windows-vsCurrent-small
    tags: [cse-matrix-openssl, test, windows-vsCurrent, vs2017x64, sasl-cyrus, cse, auth, replica, "7.0", openssl]
    depends_on: [{ name: cse-sasl-cyrus-openssl-windows-2019-vs2017-x64-compile }]
    commands:
      - func: fetch-build
        vars:
          BUILD_NAME: cse-sasl-cyrus-openssl-windows-2019-vs2017-x64-compile
      - command: expansions.update
        params:
          updates:
            - { key: CC, value: Visual Studio 15 2017 Win64 }
            - { key: AUTH, value: auth }
            - { key: MONGODB_VERSION, value: "7.0" }
            - { key: TOPOLOGY, value: replica_set }
            - { key: SSL, value: openssl }
      - func: fetch-det
      - func: bootstrap-mongo-orchestration
      - func: run-mock-kms-servers
      - func: run-tests
  - name: cse-sasl-cyrus-openssl-windows-2019-vs2017-x64-test-7.0-server-auth
    run_on: windows-vsCurrent-small
    tags: [cse-matrix-openssl, test, windows-vsCurrent, vs2017x64, sasl-cyrus, cse, auth, server, "7.0", openssl]
    depends_on: [{ name: cse-sasl-cyrus-openssl-windows-2019-vs2017-x64-compile }]
    commands:
      - func: fetch-build
        vars:
          BUILD_NAME: cse-sasl-cyrus-openssl-windows-2019-vs2017-x64-compile
      - command: expansions.update
        params:
          updates:
            - { key: CC, value: Visual Studio 15 2017 Win64 }
            - { key: AUTH, value: auth }
            - { key: MONGODB_VERSION, value: "7.0" }
            - { key: TOPOLOGY, value: server }
            - { key: SSL, value: openssl }
      - func: fetch-det
      - func: bootstrap-mongo-orchestration
      - func: run-mock-kms-servers
      - func: run-tests
  - name: cse-sasl-cyrus-openssl-windows-2019-vs2017-x64-test-8.0-replica-auth
    run_on: windows-vsCurrent-small
    tags: [cse-matrix-openssl, test, windows-vsCurrent, vs2017x64, sasl-cyrus, cse, auth, replica, "8.0", openssl]
    depends_on: [{ name: cse-sasl-cyrus-openssl-windows-2019-vs2017-x64-compile }]
    commands:
      - func: fetch-build
        vars:
          BUILD_NAME: cse-sasl-cyrus-openssl-windows-2019-vs2017-x64-compile
      - command: expansions.update
        params:
          updates:
            - { key: CC, value: Visual Studio 15 2017 Win64 }
            - { key: AUTH, value: auth }
            - { key: MONGODB_VERSION, value: "8.0" }
            - { key: TOPOLOGY, value: replica_set }
            - { key: SSL, value: openssl }
      - func: fetch-det
      - func: bootstrap-mongo-orchestration
      - func: run-mock-kms-servers
      - func: run-tests
  - name: cse-sasl-cyrus-openssl-windows-2019-vs2017-x64-test-8.0-server-auth
    run_on: windows-vsCurrent-small
    tags: [cse-matrix-openssl, test, windows-vsCurrent, vs2017x64, sasl-cyrus, cse, auth, server, "8.0", openssl]
    depends_on: [{ name: cse-sasl-cyrus-openssl-windows-2019-vs2017-x64-compile }]
    commands:
      - func: fetch-build
        vars:
          BUILD_NAME: cse-sasl-cyrus-openssl-windows-2019-vs2017-x64-compile
      - command: expansions.update
        params:
          updates:
            - { key: CC, value: Visual Studio 15 2017 Win64 }
            - { key: AUTH, value: auth }
            - { key: MONGODB_VERSION, value: "8.0" }
            - { key: TOPOLOGY, value: server }
            - { key: SSL, value: openssl }
      - func: fetch-det
      - func: bootstrap-mongo-orchestration
      - func: run-mock-kms-servers
      - func: run-tests
  - name: cse-sasl-cyrus-openssl-windows-2019-vs2017-x64-test-latest-replica-auth
    run_on: windows-vsCurrent-small
    tags: [cse-matrix-openssl, test, windows-vsCurrent, vs2017x64, sasl-cyrus, cse, auth, replica, latest, openssl]
    depends_on: [{ name: cse-sasl-cyrus-openssl-windows-2019-vs2017-x64-compile }]
    commands:
      - func: fetch-build
        vars:
          BUILD_NAME: cse-sasl-cyrus-openssl-windows-2019-vs2017-x64-compile
      - command: expansions.update
        params:
          updates:
            - { key: CC, value: Visual Studio 15 2017 Win64 }
            - { key: AUTH, value: auth }
            - { key: MONGODB_VERSION, value: latest }
            - { key: TOPOLOGY, value: replica_set }
            - { key: SSL, value: openssl }
      - func: fetch-det
      - func: bootstrap-mongo-orchestration
      - func: run-mock-kms-servers
      - func: run-tests
  - name: cse-sasl-cyrus-openssl-windows-2019-vs2017-x64-test-latest-server-auth
    run_on: windows-vsCurrent-small
    tags: [cse-matrix-openssl, test, windows-vsCurrent, vs2017x64, sasl-cyrus, cse, auth, server, latest, openssl]
    depends_on: [{ name: cse-sasl-cyrus-openssl-windows-2019-vs2017-x64-compile }]
    commands:
      - func: fetch-build
        vars:
          BUILD_NAME: cse-sasl-cyrus-openssl-windows-2019-vs2017-x64-compile
      - command: expansions.update
        params:
          updates:
            - { key: CC, value: Visual Studio 15 2017 Win64 }
            - { key: AUTH, value: auth }
            - { key: MONGODB_VERSION, value: latest }
            - { key: TOPOLOGY, value: server }
            - { key: SSL, value: openssl }
      - func: fetch-det
      - func: bootstrap-mongo-orchestration
      - func: run-mock-kms-servers
      - func: run-tests
  - name: cse-sasl-cyrus-winssl-vs2015-x64-compile
    run_on: windows-64-vs2015-large
    tags: [cse-matrix-winssl, compile, windows-64-vs2015, vs2015x64, cse, sasl-cyrus]
    commands:
      - func: find-cmake-latest
      - func: cse-sasl-cyrus-winssl-compile
        vars:
          CC: Visual Studio 14 2015 Win64
      - func: upload-build
  - name: cse-sasl-cyrus-winssl-windows-2019-vs2017-x64-compile
    run_on: windows-vsCurrent-large
    tags: [cse-matrix-winssl, compile, windows-vsCurrent, vs2017x64, cse, sasl-cyrus]
    commands:
      - func: find-cmake-latest
      - func: cse-sasl-cyrus-winssl-compile
        vars:
          CC: Visual Studio 15 2017 Win64
      - func: upload-build
  - name: cse-sasl-cyrus-winssl-windows-2019-vs2017-x64-test-4.2-server-auth
    run_on: windows-vsCurrent-small
    tags: [cse-matrix-winssl, test, windows-vsCurrent, vs2017x64, sasl-cyrus, cse, auth, server, "4.2", winssl]
    depends_on: [{ name: cse-sasl-cyrus-winssl-windows-2019-vs2017-x64-compile }]
    commands:
      - func: fetch-build
        vars:
          BUILD_NAME: cse-sasl-cyrus-winssl-windows-2019-vs2017-x64-compile
      - command: expansions.update
        params:
          updates:
            - { key: CC, value: Visual Studio 15 2017 Win64 }
            - { key: AUTH, value: auth }
            - { key: MONGODB_VERSION, value: "4.2" }
            - { key: TOPOLOGY, value: server }
            - { key: SSL, value: winssl }
      - func: fetch-det
      - func: bootstrap-mongo-orchestration
      - func: run-mock-kms-servers
      - func: run-tests
  - name: cse-sasl-cyrus-winssl-windows-2019-vs2017-x64-test-4.4-server-auth
    run_on: windows-vsCurrent-small
    tags: [cse-matrix-winssl, test, windows-vsCurrent, vs2017x64, sasl-cyrus, cse, auth, server, "4.4", winssl]
    depends_on: [{ name: cse-sasl-cyrus-winssl-windows-2019-vs2017-x64-compile }]
    commands:
      - func: fetch-build
        vars:
          BUILD_NAME: cse-sasl-cyrus-winssl-windows-2019-vs2017-x64-compile
      - command: expansions.update
        params:
          updates:
            - { key: CC, value: Visual Studio 15 2017 Win64 }
            - { key: AUTH, value: auth }
            - { key: MONGODB_VERSION, value: "4.4" }
            - { key: TOPOLOGY, value: server }
            - { key: SSL, value: winssl }
      - func: fetch-det
      - func: bootstrap-mongo-orchestration
      - func: run-mock-kms-servers
      - func: run-tests
  - name: cse-sasl-cyrus-winssl-windows-2019-vs2017-x64-test-5.0-server-auth
    run_on: windows-vsCurrent-small
    tags: [cse-matrix-winssl, test, windows-vsCurrent, vs2017x64, sasl-cyrus, cse, auth, server, "5.0", winssl]
    depends_on: [{ name: cse-sasl-cyrus-winssl-windows-2019-vs2017-x64-compile }]
    commands:
      - func: fetch-build
        vars:
          BUILD_NAME: cse-sasl-cyrus-winssl-windows-2019-vs2017-x64-compile
      - command: expansions.update
        params:
          updates:
            - { key: CC, value: Visual Studio 15 2017 Win64 }
            - { key: AUTH, value: auth }
            - { key: MONGODB_VERSION, value: "5.0" }
            - { key: TOPOLOGY, value: server }
            - { key: SSL, value: winssl }
      - func: fetch-det
      - func: bootstrap-mongo-orchestration
      - func: run-mock-kms-servers
      - func: run-tests
  - name: cse-sasl-cyrus-winssl-windows-2019-vs2017-x64-test-6.0-server-auth
    run_on: windows-vsCurrent-small
    tags: [cse-matrix-winssl, test, windows-vsCurrent, vs2017x64, sasl-cyrus, cse, auth, server, "6.0", winssl]
    depends_on: [{ name: cse-sasl-cyrus-winssl-windows-2019-vs2017-x64-compile }]
    commands:
      - func: fetch-build
        vars:
          BUILD_NAME: cse-sasl-cyrus-winssl-windows-2019-vs2017-x64-compile
      - command: expansions.update
        params:
          updates:
            - { key: CC, value: Visual Studio 15 2017 Win64 }
            - { key: AUTH, value: auth }
            - { key: MONGODB_VERSION, value: "6.0" }
            - { key: TOPOLOGY, value: server }
            - { key: SSL, value: winssl }
      - func: fetch-det
      - func: bootstrap-mongo-orchestration
      - func: run-mock-kms-servers
      - func: run-tests
  - name: cse-sasl-cyrus-winssl-windows-2019-vs2017-x64-test-7.0-replica-auth
    run_on: windows-vsCurrent-small
    tags: [cse-matrix-winssl, test, windows-vsCurrent, vs2017x64, sasl-cyrus, cse, auth, replica, "7.0", winssl]
    depends_on: [{ name: cse-sasl-cyrus-winssl-windows-2019-vs2017-x64-compile }]
    commands:
      - func: fetch-build
        vars:
          BUILD_NAME: cse-sasl-cyrus-winssl-windows-2019-vs2017-x64-compile
      - command: expansions.update
        params:
          updates:
            - { key: CC, value: Visual Studio 15 2017 Win64 }
            - { key: AUTH, value: auth }
            - { key: MONGODB_VERSION, value: "7.0" }
            - { key: TOPOLOGY, value: replica_set }
            - { key: SSL, value: winssl }
      - func: fetch-det
      - func: bootstrap-mongo-orchestration
      - func: run-mock-kms-servers
      - func: run-tests
  - name: cse-sasl-cyrus-winssl-windows-2019-vs2017-x64-test-7.0-server-auth
    run_on: windows-vsCurrent-small
    tags: [cse-matrix-winssl, test, windows-vsCurrent, vs2017x64, sasl-cyrus, cse, auth, server, "7.0", winssl]
    depends_on: [{ name: cse-sasl-cyrus-winssl-windows-2019-vs2017-x64-compile }]
    commands:
      - func: fetch-build
        vars:
          BUILD_NAME: cse-sasl-cyrus-winssl-windows-2019-vs2017-x64-compile
      - command: expansions.update
        params:
          updates:
            - { key: CC, value: Visual Studio 15 2017 Win64 }
            - { key: AUTH, value: auth }
            - { key: MONGODB_VERSION, value: "7.0" }
            - { key: TOPOLOGY, value: server }
            - { key: SSL, value: winssl }
      - func: fetch-det
      - func: bootstrap-mongo-orchestration
      - func: run-mock-kms-servers
      - func: run-tests
  - name: cse-sasl-cyrus-winssl-windows-2019-vs2017-x64-test-8.0-replica-auth
    run_on: windows-vsCurrent-small
    tags: [cse-matrix-winssl, test, windows-vsCurrent, vs2017x64, sasl-cyrus, cse, auth, replica, "8.0", winssl]
    depends_on: [{ name: cse-sasl-cyrus-winssl-windows-2019-vs2017-x64-compile }]
    commands:
      - func: fetch-build
        vars:
          BUILD_NAME: cse-sasl-cyrus-winssl-windows-2019-vs2017-x64-compile
      - command: expansions.update
        params:
          updates:
            - { key: CC, value: Visual Studio 15 2017 Win64 }
            - { key: AUTH, value: auth }
            - { key: MONGODB_VERSION, value: "8.0" }
            - { key: TOPOLOGY, value: replica_set }
            - { key: SSL, value: winssl }
      - func: fetch-det
      - func: bootstrap-mongo-orchestration
      - func: run-mock-kms-servers
      - func: run-tests
  - name: cse-sasl-cyrus-winssl-windows-2019-vs2017-x64-test-8.0-server-auth
    run_on: windows-vsCurrent-small
    tags: [cse-matrix-winssl, test, windows-vsCurrent, vs2017x64, sasl-cyrus, cse, auth, server, "8.0", winssl]
    depends_on: [{ name: cse-sasl-cyrus-winssl-windows-2019-vs2017-x64-compile }]
    commands:
      - func: fetch-build
        vars:
          BUILD_NAME: cse-sasl-cyrus-winssl-windows-2019-vs2017-x64-compile
      - command: expansions.update
        params:
          updates:
            - { key: CC, value: Visual Studio 15 2017 Win64 }
            - { key: AUTH, value: auth }
            - { key: MONGODB_VERSION, value: "8.0" }
            - { key: TOPOLOGY, value: server }
            - { key: SSL, value: winssl }
      - func: fetch-det
      - func: bootstrap-mongo-orchestration
      - func: run-mock-kms-servers
      - func: run-tests
  - name: cse-sasl-cyrus-winssl-windows-2019-vs2017-x64-test-latest-replica-auth
    run_on: windows-vsCurrent-small
    tags: [cse-matrix-winssl, test, windows-vsCurrent, vs2017x64, sasl-cyrus, cse, auth, replica, latest, winssl]
    depends_on: [{ name: cse-sasl-cyrus-winssl-windows-2019-vs2017-x64-compile }]
    commands:
      - func: fetch-build
        vars:
          BUILD_NAME: cse-sasl-cyrus-winssl-windows-2019-vs2017-x64-compile
      - command: expansions.update
        params:
          updates:
            - { key: CC, value: Visual Studio 15 2017 Win64 }
            - { key: AUTH, value: auth }
            - { key: MONGODB_VERSION, value: latest }
            - { key: TOPOLOGY, value: replica_set }
            - { key: SSL, value: winssl }
      - func: fetch-det
      - func: bootstrap-mongo-orchestration
      - func: run-mock-kms-servers
      - func: run-tests
  - name: cse-sasl-cyrus-winssl-windows-2019-vs2017-x64-test-latest-server-auth
    run_on: windows-vsCurrent-small
    tags: [cse-matrix-winssl, test, windows-vsCurrent, vs2017x64, sasl-cyrus, cse, auth, server, latest, winssl]
    depends_on: [{ name: cse-sasl-cyrus-winssl-windows-2019-vs2017-x64-compile }]
    commands:
      - func: fetch-build
        vars:
          BUILD_NAME: cse-sasl-cyrus-winssl-windows-2019-vs2017-x64-compile
      - command: expansions.update
        params:
          updates:
            - { key: CC, value: Visual Studio 15 2017 Win64 }
            - { key: AUTH, value: auth }
            - { key: MONGODB_VERSION, value: latest }
            - { key: TOPOLOGY, value: server }
            - { key: SSL, value: winssl }
      - func: fetch-det
      - func: bootstrap-mongo-orchestration
      - func: run-mock-kms-servers
      - func: run-tests
  - name: kms-divergence-check
    commands:
      - func: kms-divergence-check
  - name: loadbalanced-rhel87-gcc-compile
    run_on: rhel87-large
    tags: [loadbalanced, rhel87, gcc]
    commands:
      - func: find-cmake-latest
      - command: subprocess.exec
        type: test
        params:
          binary: bash
          working_dir: mongoc
          env:
            CC: gcc
            CFLAGS: -fno-omit-frame-pointer
            EXTRA_CONFIGURE_FLAGS: -DENABLE_EXTRA_ALIGNMENT=OFF
            SSL: OPENSSL
          args:
            - -c
            - .evergreen/scripts/compile.sh
      - func: upload-build
  - name: loadbalanced-rhel87-gcc-test-5.0-auth-openssl
    run_on: rhel87-small
    tags: [loadbalanced, rhel87, gcc, auth, openssl]
    depends_on: [{ name: loadbalanced-rhel87-gcc-compile }]
    commands:
      - func: fetch-build
        vars:
          BUILD_NAME: loadbalanced-rhel87-gcc-compile
      - func: fetch-det
      - func: bootstrap-mongo-orchestration
        vars:
          AUTH: auth
          LOAD_BALANCER: "on"
          MONGODB_VERSION: "5.0"
          SSL: openssl
          TOPOLOGY: sharded_cluster
      - func: run-simple-http-server
      - func: start-load-balancer
        vars:
          MONGODB_URI: mongodb://localhost:27017,localhost:27018
      - func: run-tests
        vars:
          AUTH: auth
          CC: gcc
          LOADBALANCED: loadbalanced
          SSL: openssl
  - name: loadbalanced-rhel87-gcc-test-5.0-noauth-nossl
    run_on: rhel87-small
    tags: [loadbalanced, rhel87, gcc, noauth, nossl]
    depends_on: [{ name: loadbalanced-rhel87-gcc-compile }]
    commands:
      - func: fetch-build
        vars:
          BUILD_NAME: loadbalanced-rhel87-gcc-compile
      - func: fetch-det
      - func: bootstrap-mongo-orchestration
        vars:
          AUTH: noauth
          LOAD_BALANCER: "on"
          MONGODB_VERSION: "5.0"
          SSL: nossl
          TOPOLOGY: sharded_cluster
      - func: run-simple-http-server
      - func: start-load-balancer
        vars:
          MONGODB_URI: mongodb://localhost:27017,localhost:27018
      - func: run-tests
        vars:
          AUTH: noauth
          CC: gcc
          LOADBALANCED: loadbalanced
          SSL: nossl
  - name: loadbalanced-rhel87-gcc-test-6.0-auth-openssl
    run_on: rhel87-small
    tags: [loadbalanced, rhel87, gcc, auth, openssl]
    depends_on: [{ name: loadbalanced-rhel87-gcc-compile }]
    commands:
      - func: fetch-build
        vars:
          BUILD_NAME: loadbalanced-rhel87-gcc-compile
      - func: fetch-det
      - func: bootstrap-mongo-orchestration
        vars:
          AUTH: auth
          LOAD_BALANCER: "on"
          MONGODB_VERSION: "6.0"
          SSL: openssl
          TOPOLOGY: sharded_cluster
      - func: run-simple-http-server
      - func: start-load-balancer
        vars:
          MONGODB_URI: mongodb://localhost:27017,localhost:27018
      - func: run-tests
        vars:
          AUTH: auth
          CC: gcc
          LOADBALANCED: loadbalanced
          SSL: openssl
  - name: loadbalanced-rhel87-gcc-test-6.0-noauth-nossl
    run_on: rhel87-small
    tags: [loadbalanced, rhel87, gcc, noauth, nossl]
    depends_on: [{ name: loadbalanced-rhel87-gcc-compile }]
    commands:
      - func: fetch-build
        vars:
          BUILD_NAME: loadbalanced-rhel87-gcc-compile
      - func: fetch-det
      - func: bootstrap-mongo-orchestration
        vars:
          AUTH: noauth
          LOAD_BALANCER: "on"
          MONGODB_VERSION: "6.0"
          SSL: nossl
          TOPOLOGY: sharded_cluster
      - func: run-simple-http-server
      - func: start-load-balancer
        vars:
          MONGODB_URI: mongodb://localhost:27017,localhost:27018
      - func: run-tests
        vars:
          AUTH: noauth
          CC: gcc
          LOADBALANCED: loadbalanced
          SSL: nossl
  - name: loadbalanced-rhel87-gcc-test-7.0-auth-openssl
    run_on: rhel87-small
    tags: [loadbalanced, rhel87, gcc, auth, openssl]
    depends_on: [{ name: loadbalanced-rhel87-gcc-compile }]
    commands:
      - func: fetch-build
        vars:
          BUILD_NAME: loadbalanced-rhel87-gcc-compile
      - func: fetch-det
      - func: bootstrap-mongo-orchestration
        vars:
          AUTH: auth
          LOAD_BALANCER: "on"
          MONGODB_VERSION: "7.0"
          SSL: openssl
          TOPOLOGY: sharded_cluster
      - func: run-simple-http-server
      - func: start-load-balancer
        vars:
          MONGODB_URI: mongodb://localhost:27017,localhost:27018
      - func: run-tests
        vars:
          AUTH: auth
          CC: gcc
          LOADBALANCED: loadbalanced
          SSL: openssl
  - name: loadbalanced-rhel87-gcc-test-7.0-noauth-nossl
    run_on: rhel87-small
    tags: [loadbalanced, rhel87, gcc, noauth, nossl]
    depends_on: [{ name: loadbalanced-rhel87-gcc-compile }]
    commands:
      - func: fetch-build
        vars:
          BUILD_NAME: loadbalanced-rhel87-gcc-compile
      - func: fetch-det
      - func: bootstrap-mongo-orchestration
        vars:
          AUTH: noauth
          LOAD_BALANCER: "on"
          MONGODB_VERSION: "7.0"
          SSL: nossl
          TOPOLOGY: sharded_cluster
      - func: run-simple-http-server
      - func: start-load-balancer
        vars:
          MONGODB_URI: mongodb://localhost:27017,localhost:27018
      - func: run-tests
        vars:
          AUTH: noauth
          CC: gcc
          LOADBALANCED: loadbalanced
          SSL: nossl
  - name: loadbalanced-rhel87-gcc-test-8.0-auth-openssl
    run_on: rhel87-small
    tags: [loadbalanced, rhel87, gcc, auth, openssl]
    depends_on: [{ name: loadbalanced-rhel87-gcc-compile }]
    commands:
      - func: fetch-build
        vars:
          BUILD_NAME: loadbalanced-rhel87-gcc-compile
      - func: fetch-det
      - func: bootstrap-mongo-orchestration
        vars:
          AUTH: auth
          LOAD_BALANCER: "on"
          MONGODB_VERSION: "8.0"
          SSL: openssl
          TOPOLOGY: sharded_cluster
      - func: run-simple-http-server
      - func: start-load-balancer
        vars:
          MONGODB_URI: mongodb://localhost:27017,localhost:27018
      - func: run-tests
        vars:
          AUTH: auth
          CC: gcc
          LOADBALANCED: loadbalanced
          SSL: openssl
  - name: loadbalanced-rhel87-gcc-test-8.0-noauth-nossl
    run_on: rhel87-small
    tags: [loadbalanced, rhel87, gcc, noauth, nossl]
    depends_on: [{ name: loadbalanced-rhel87-gcc-compile }]
    commands:
      - func: fetch-build
        vars:
          BUILD_NAME: loadbalanced-rhel87-gcc-compile
      - func: fetch-det
      - func: bootstrap-mongo-orchestration
        vars:
          AUTH: noauth
          LOAD_BALANCER: "on"
          MONGODB_VERSION: "8.0"
          SSL: nossl
          TOPOLOGY: sharded_cluster
      - func: run-simple-http-server
      - func: start-load-balancer
        vars:
          MONGODB_URI: mongodb://localhost:27017,localhost:27018
      - func: run-tests
        vars:
          AUTH: noauth
          CC: gcc
          LOADBALANCED: loadbalanced
          SSL: nossl
  - name: loadbalanced-rhel87-gcc-test-latest-auth-openssl
    run_on: rhel87-small
    tags: [loadbalanced, rhel87, gcc, auth, openssl]
    depends_on: [{ name: loadbalanced-rhel87-gcc-compile }]
    commands:
      - func: fetch-build
        vars:
          BUILD_NAME: loadbalanced-rhel87-gcc-compile
      - func: fetch-det
      - func: bootstrap-mongo-orchestration
        vars:
          AUTH: auth
          LOAD_BALANCER: "on"
          MONGODB_VERSION: latest
          SSL: openssl
          TOPOLOGY: sharded_cluster
      - func: run-simple-http-server
      - func: start-load-balancer
        vars:
          MONGODB_URI: mongodb://localhost:27017,localhost:27018
      - func: run-tests
        vars:
          AUTH: auth
          CC: gcc
          LOADBALANCED: loadbalanced
          SSL: openssl
  - name: loadbalanced-rhel87-gcc-test-latest-noauth-nossl
    run_on: rhel87-small
    tags: [loadbalanced, rhel87, gcc, noauth, nossl]
    depends_on: [{ name: loadbalanced-rhel87-gcc-compile }]
    commands:
      - func: fetch-build
        vars:
          BUILD_NAME: loadbalanced-rhel87-gcc-compile
      - func: fetch-det
      - func: bootstrap-mongo-orchestration
        vars:
          AUTH: noauth
          LOAD_BALANCER: "on"
          MONGODB_VERSION: latest
          SSL: nossl
          TOPOLOGY: sharded_cluster
      - func: run-simple-http-server
      - func: start-load-balancer
        vars:
          MONGODB_URI: mongodb://localhost:27017,localhost:27018
      - func: run-tests
        vars:
          AUTH: noauth
          CC: gcc
          LOADBALANCED: loadbalanced
          SSL: nossl
  - name: make-docs
    commands:
      - func: find-cmake-latest
      - func: make-docs
      - func: upload-docs
      - func: upload-man-pages
  - name: mock-server-test
    run_on: ubuntu2204-small
    commands:
      - func: fetch-det
      - func: run-simple-http-server
      - func: find-cmake-latest
      - command: subprocess.exec
        type: test
        params:
          binary: bash
          working_dir: mongoc
          add_expansions_to_env: true
          args:
            - -c
            - .evergreen/scripts/compile.sh
      - command: subprocess.exec
        type: test
        params:
          binary: bash
          working_dir: mongoc
          args:
            - -c
            - .evergreen/scripts/run-mock-server-tests.sh
  - name: openssl-static-compile-debian10-gcc
    run_on: debian10-large
    tags: [openssl-static-matrix, debian10, gcc]
    commands:
      - func: find-cmake-latest
      - func: openssl-static-compile
        vars:
          CC: gcc
  - name: openssl-static-compile-debian11-gcc
    run_on: debian11-large
    tags: [openssl-static-matrix, debian11, gcc]
    commands:
      - func: find-cmake-latest
      - func: openssl-static-compile
        vars:
          CC: gcc
  - name: openssl-static-compile-debian92-gcc
    run_on: debian92-large
    tags: [openssl-static-matrix, debian92, gcc]
    commands:
      - func: find-cmake-latest
      - func: openssl-static-compile
        vars:
          CC: gcc
  - name: openssl-static-compile-ubuntu2004-gcc
    run_on: ubuntu2004-large
    tags: [openssl-static-matrix, ubuntu2004, gcc]
    commands:
      - func: find-cmake-latest
      - func: openssl-static-compile
        vars:
          CC: gcc
  - name: sasl-cyrus-darwinssl-macos-1100-arm64-clang-compile
    run_on: macos-1100-arm64
    tags: [sasl-matrix-darwinssl, compile, macos-1100-arm64, clang, sasl-cyrus]
    commands:
      - func: find-cmake-latest
      - func: sasl-cyrus-darwinssl-compile
        vars:
          CC: clang
      - func: upload-build
  - name: sasl-cyrus-darwinssl-macos-1100-clang-compile
    run_on: macos-1100
    tags: [sasl-matrix-darwinssl, compile, macos-1100, clang, sasl-cyrus]
    commands:
      - func: find-cmake-latest
      - func: sasl-cyrus-darwinssl-compile
        vars:
          CC: clang
      - func: upload-build
  - name: sasl-cyrus-darwinssl-macos-1100-clang-test-4.0-server-auth
    run_on: macos-1100
    tags: [sasl-matrix-darwinssl, test, macos-1100, clang, sasl-cyrus, auth, server, "4.0", darwinssl]
    depends_on: [{ name: sasl-cyrus-darwinssl-macos-1100-clang-compile }]
    commands:
      - func: fetch-build
        vars:
          BUILD_NAME: sasl-cyrus-darwinssl-macos-1100-clang-compile
      - command: expansions.update
        params:
          updates:
            - { key: CC, value: clang }
            - { key: AUTH, value: auth }
            - { key: MONGODB_VERSION, value: "4.0" }
            - { key: TOPOLOGY, value: server }
            - { key: SSL, value: darwinssl }
      - func: fetch-det
      - func: bootstrap-mongo-orchestration
      - func: run-simple-http-server
      - func: run-tests
  - name: sasl-cyrus-darwinssl-macos-1100-clang-test-4.2-server-auth
    run_on: macos-1100
    tags: [sasl-matrix-darwinssl, test, macos-1100, clang, sasl-cyrus, auth, server, "4.2", darwinssl]
    depends_on: [{ name: sasl-cyrus-darwinssl-macos-1100-clang-compile }]
    commands:
      - func: fetch-build
        vars:
          BUILD_NAME: sasl-cyrus-darwinssl-macos-1100-clang-compile
      - command: expansions.update
        params:
          updates:
            - { key: CC, value: clang }
            - { key: AUTH, value: auth }
            - { key: MONGODB_VERSION, value: "4.2" }
            - { key: TOPOLOGY, value: server }
            - { key: SSL, value: darwinssl }
      - func: fetch-det
      - func: bootstrap-mongo-orchestration
      - func: run-simple-http-server
      - func: run-tests
  - name: sasl-cyrus-darwinssl-macos-1100-clang-test-4.4-server-auth
    run_on: macos-1100
    tags: [sasl-matrix-darwinssl, test, macos-1100, clang, sasl-cyrus, auth, server, "4.4", darwinssl]
    depends_on: [{ name: sasl-cyrus-darwinssl-macos-1100-clang-compile }]
    commands:
      - func: fetch-build
        vars:
          BUILD_NAME: sasl-cyrus-darwinssl-macos-1100-clang-compile
      - command: expansions.update
        params:
          updates:
            - { key: CC, value: clang }
            - { key: AUTH, value: auth }
            - { key: MONGODB_VERSION, value: "4.4" }
            - { key: TOPOLOGY, value: server }
            - { key: SSL, value: darwinssl }
      - func: fetch-det
      - func: bootstrap-mongo-orchestration
      - func: run-simple-http-server
      - func: run-tests
  - name: sasl-cyrus-darwinssl-macos-1100-clang-test-5.0-server-auth
    run_on: macos-1100
    tags: [sasl-matrix-darwinssl, test, macos-1100, clang, sasl-cyrus, auth, server, "5.0", darwinssl]
    depends_on: [{ name: sasl-cyrus-darwinssl-macos-1100-clang-compile }]
    commands:
      - func: fetch-build
        vars:
          BUILD_NAME: sasl-cyrus-darwinssl-macos-1100-clang-compile
      - command: expansions.update
        params:
          updates:
            - { key: CC, value: clang }
            - { key: AUTH, value: auth }
            - { key: MONGODB_VERSION, value: "5.0" }
            - { key: TOPOLOGY, value: server }
            - { key: SSL, value: darwinssl }
      - func: fetch-det
      - func: bootstrap-mongo-orchestration
      - func: run-simple-http-server
      - func: run-tests
  - name: sasl-cyrus-darwinssl-macos-1100-clang-test-6.0-server-auth
    run_on: macos-1100
    tags: [sasl-matrix-darwinssl, test, macos-1100, clang, sasl-cyrus, auth, server, "6.0", darwinssl]
    depends_on: [{ name: sasl-cyrus-darwinssl-macos-1100-clang-compile }]
    commands:
      - func: fetch-build
        vars:
          BUILD_NAME: sasl-cyrus-darwinssl-macos-1100-clang-compile
      - command: expansions.update
        params:
          updates:
            - { key: CC, value: clang }
            - { key: AUTH, value: auth }
            - { key: MONGODB_VERSION, value: "6.0" }
            - { key: TOPOLOGY, value: server }
            - { key: SSL, value: darwinssl }
      - func: fetch-det
      - func: bootstrap-mongo-orchestration
      - func: run-simple-http-server
      - func: run-tests
  - name: sasl-cyrus-darwinssl-macos-1100-clang-test-7.0-server-auth
    run_on: macos-1100
    tags: [sasl-matrix-darwinssl, test, macos-1100, clang, sasl-cyrus, auth, server, "7.0", darwinssl]
    depends_on: [{ name: sasl-cyrus-darwinssl-macos-1100-clang-compile }]
    commands:
      - func: fetch-build
        vars:
          BUILD_NAME: sasl-cyrus-darwinssl-macos-1100-clang-compile
      - command: expansions.update
        params:
          updates:
            - { key: CC, value: clang }
            - { key: AUTH, value: auth }
            - { key: MONGODB_VERSION, value: "7.0" }
            - { key: TOPOLOGY, value: server }
            - { key: SSL, value: darwinssl }
      - func: fetch-det
      - func: bootstrap-mongo-orchestration
      - func: run-simple-http-server
      - func: run-tests
  - name: sasl-cyrus-darwinssl-macos-1100-clang-test-8.0-server-auth
    run_on: macos-1100
    tags: [sasl-matrix-darwinssl, test, macos-1100, clang, sasl-cyrus, auth, server, "8.0", darwinssl]
    depends_on: [{ name: sasl-cyrus-darwinssl-macos-1100-clang-compile }]
    commands:
      - func: fetch-build
        vars:
          BUILD_NAME: sasl-cyrus-darwinssl-macos-1100-clang-compile
      - command: expansions.update
        params:
          updates:
            - { key: CC, value: clang }
            - { key: AUTH, value: auth }
            - { key: MONGODB_VERSION, value: "8.0" }
            - { key: TOPOLOGY, value: server }
            - { key: SSL, value: darwinssl }
      - func: fetch-det
      - func: bootstrap-mongo-orchestration
      - func: run-simple-http-server
      - func: run-tests
  - name: sasl-cyrus-darwinssl-macos-1100-clang-test-latest-server-auth
    run_on: macos-1100
    tags: [sasl-matrix-darwinssl, test, macos-1100, clang, sasl-cyrus, auth, server, latest, darwinssl]
    depends_on: [{ name: sasl-cyrus-darwinssl-macos-1100-clang-compile }]
    commands:
      - func: fetch-build
        vars:
          BUILD_NAME: sasl-cyrus-darwinssl-macos-1100-clang-compile
      - command: expansions.update
        params:
          updates:
            - { key: CC, value: clang }
            - { key: AUTH, value: auth }
            - { key: MONGODB_VERSION, value: latest }
            - { key: TOPOLOGY, value: server }
            - { key: SSL, value: darwinssl }
      - func: fetch-det
      - func: bootstrap-mongo-orchestration
      - func: run-simple-http-server
      - func: run-tests
  - name: sasl-cyrus-openssl-debian10-gcc-compile
    run_on: debian10-large
    tags: [sasl-matrix-openssl, compile, debian10, gcc, sasl-cyrus]
    commands:
      - func: find-cmake-latest
      - func: sasl-cyrus-openssl-compile
        vars:
          CC: gcc
      - func: upload-build
  - name: sasl-cyrus-openssl-debian11-gcc-compile
    run_on: debian11-large
    tags: [sasl-matrix-openssl, compile, debian11, gcc, sasl-cyrus]
    commands:
      - func: find-cmake-latest
      - func: sasl-cyrus-openssl-compile
        vars:
          CC: gcc
      - func: upload-build
  - name: sasl-cyrus-openssl-debian92-clang-compile
    run_on: debian92-large
    tags: [sasl-matrix-openssl, compile, debian92, clang, sasl-cyrus]
    commands:
      - func: find-cmake-latest
      - func: sasl-cyrus-openssl-compile
        vars:
          CC: clang
      - func: upload-build
  - name: sasl-cyrus-openssl-debian92-gcc-compile
    run_on: debian92-large
    tags: [sasl-matrix-openssl, compile, debian92, gcc, sasl-cyrus]
    commands:
      - func: find-cmake-latest
      - func: sasl-cyrus-openssl-compile
        vars:
          CC: gcc
      - func: upload-build
  - name: sasl-cyrus-openssl-rhel70-gcc-compile
    run_on: rhel70-large
    tags: [sasl-matrix-openssl, compile, rhel70, gcc, sasl-cyrus]
    commands:
      - func: find-cmake-latest
      - func: sasl-cyrus-openssl-compile
        vars:
          CC: gcc
      - func: upload-build
  - name: sasl-cyrus-openssl-rhel80-gcc-compile
    run_on: rhel80-large
    tags: [sasl-matrix-openssl, compile, rhel80, gcc, sasl-cyrus]
    commands:
      - func: find-cmake-latest
      - func: sasl-cyrus-openssl-compile
        vars:
          CC: gcc
      - func: upload-build
  - name: sasl-cyrus-openssl-rhel81-power8-gcc-compile
    run_on: rhel81-power8-large
    tags: [sasl-matrix-openssl, compile, rhel81-power8, gcc, sasl-cyrus]
    commands:
      - func: find-cmake-latest
      - func: sasl-cyrus-openssl-compile
        vars:
          CC: gcc
      - func: upload-build
  - name: sasl-cyrus-openssl-rhel81-power8-gcc-test-4.2-server-auth
    run_on: rhel81-power8-small
    tags: [sasl-matrix-openssl, test, rhel81-power8, gcc, sasl-cyrus, auth, server, "4.2", openssl]
    depends_on: [{ name: sasl-cyrus-openssl-rhel81-power8-gcc-compile }]
    commands:
      - func: fetch-build
        vars:
          BUILD_NAME: sasl-cyrus-openssl-rhel81-power8-gcc-compile
      - command: expansions.update
        params:
          updates:
            - { key: CC, value: gcc }
            - { key: AUTH, value: auth }
            - { key: MONGODB_VERSION, value: "4.2" }
            - { key: TOPOLOGY, value: server }
            - { key: SSL, value: openssl }
      - func: fetch-det
      - func: bootstrap-mongo-orchestration
      - func: run-simple-http-server
      - func: run-tests
  - name: sasl-cyrus-openssl-rhel81-power8-gcc-test-4.4-server-auth
    run_on: rhel81-power8-small
    tags: [sasl-matrix-openssl, test, rhel81-power8, gcc, sasl-cyrus, auth, server, "4.4", openssl]
    depends_on: [{ name: sasl-cyrus-openssl-rhel81-power8-gcc-compile }]
    commands:
      - func: fetch-build
        vars:
          BUILD_NAME: sasl-cyrus-openssl-rhel81-power8-gcc-compile
      - command: expansions.update
        params:
          updates:
            - { key: CC, value: gcc }
            - { key: AUTH, value: auth }
            - { key: MONGODB_VERSION, value: "4.4" }
            - { key: TOPOLOGY, value: server }
            - { key: SSL, value: openssl }
      - func: fetch-det
      - func: bootstrap-mongo-orchestration
      - func: run-simple-http-server
      - func: run-tests
  - name: sasl-cyrus-openssl-rhel81-power8-gcc-test-5.0-server-auth
    run_on: rhel81-power8-small
    tags: [sasl-matrix-openssl, test, rhel81-power8, gcc, sasl-cyrus, auth, server, "5.0", openssl]
    depends_on: [{ name: sasl-cyrus-openssl-rhel81-power8-gcc-compile }]
    commands:
      - func: fetch-build
        vars:
          BUILD_NAME: sasl-cyrus-openssl-rhel81-power8-gcc-compile
      - command: expansions.update
        params:
          updates:
            - { key: CC, value: gcc }
            - { key: AUTH, value: auth }
            - { key: MONGODB_VERSION, value: "5.0" }
            - { key: TOPOLOGY, value: server }
            - { key: SSL, value: openssl }
      - func: fetch-det
      - func: bootstrap-mongo-orchestration
      - func: run-simple-http-server
      - func: run-tests
  - name: sasl-cyrus-openssl-rhel81-power8-gcc-test-6.0-server-auth
    run_on: rhel81-power8-small
    tags: [sasl-matrix-openssl, test, rhel81-power8, gcc, sasl-cyrus, auth, server, "6.0", openssl]
    depends_on: [{ name: sasl-cyrus-openssl-rhel81-power8-gcc-compile }]
    commands:
      - func: fetch-build
        vars:
          BUILD_NAME: sasl-cyrus-openssl-rhel81-power8-gcc-compile
      - command: expansions.update
        params:
          updates:
            - { key: CC, value: gcc }
            - { key: AUTH, value: auth }
            - { key: MONGODB_VERSION, value: "6.0" }
            - { key: TOPOLOGY, value: server }
            - { key: SSL, value: openssl }
      - func: fetch-det
      - func: bootstrap-mongo-orchestration
      - func: run-simple-http-server
      - func: run-tests
  - name: sasl-cyrus-openssl-rhel81-power8-gcc-test-7.0-server-auth
    run_on: rhel81-power8-small
    tags: [sasl-matrix-openssl, test, rhel81-power8, gcc, sasl-cyrus, auth, server, "7.0", openssl]
    depends_on: [{ name: sasl-cyrus-openssl-rhel81-power8-gcc-compile }]
    commands:
      - func: fetch-build
        vars:
          BUILD_NAME: sasl-cyrus-openssl-rhel81-power8-gcc-compile
      - command: expansions.update
        params:
          updates:
            - { key: CC, value: gcc }
            - { key: AUTH, value: auth }
            - { key: MONGODB_VERSION, value: "7.0" }
            - { key: TOPOLOGY, value: server }
            - { key: SSL, value: openssl }
      - func: fetch-det
      - func: bootstrap-mongo-orchestration
      - func: run-simple-http-server
      - func: run-tests
  - name: sasl-cyrus-openssl-rhel81-power8-gcc-test-8.0-server-auth
    run_on: rhel81-power8-small
    tags: [sasl-matrix-openssl, test, rhel81-power8, gcc, sasl-cyrus, auth, server, "8.0", openssl]
    depends_on: [{ name: sasl-cyrus-openssl-rhel81-power8-gcc-compile }]
    commands:
      - func: fetch-build
        vars:
          BUILD_NAME: sasl-cyrus-openssl-rhel81-power8-gcc-compile
      - command: expansions.update
        params:
          updates:
            - { key: CC, value: gcc }
            - { key: AUTH, value: auth }
            - { key: MONGODB_VERSION, value: "8.0" }
            - { key: TOPOLOGY, value: server }
            - { key: SSL, value: openssl }
      - func: fetch-det
      - func: bootstrap-mongo-orchestration
      - func: run-simple-http-server
      - func: run-tests
  - name: sasl-cyrus-openssl-rhel81-power8-gcc-test-latest-server-auth
    run_on: rhel81-power8-small
    tags: [sasl-matrix-openssl, test, rhel81-power8, gcc, sasl-cyrus, auth, server, latest, openssl]
    depends_on: [{ name: sasl-cyrus-openssl-rhel81-power8-gcc-compile }]
    commands:
      - func: fetch-build
        vars:
          BUILD_NAME: sasl-cyrus-openssl-rhel81-power8-gcc-compile
      - command: expansions.update
        params:
          updates:
            - { key: CC, value: gcc }
            - { key: AUTH, value: auth }
            - { key: MONGODB_VERSION, value: latest }
            - { key: TOPOLOGY, value: server }
            - { key: SSL, value: openssl }
      - func: fetch-det
      - func: bootstrap-mongo-orchestration
      - func: run-simple-http-server
      - func: run-tests
  - name: sasl-cyrus-openssl-rhel83-zseries-gcc-compile
    run_on: rhel83-zseries-large
    tags: [sasl-matrix-openssl, compile, rhel83-zseries, gcc, sasl-cyrus]
    commands:
      - func: find-cmake-latest
      - func: sasl-cyrus-openssl-compile
        vars:
          CC: gcc
      - func: upload-build
  - name: sasl-cyrus-openssl-rhel83-zseries-gcc-test-5.0-server-auth
    run_on: rhel83-zseries-small
    tags: [sasl-matrix-openssl, test, rhel83-zseries, gcc, sasl-cyrus, auth, server, "5.0", openssl]
    depends_on: [{ name: sasl-cyrus-openssl-rhel83-zseries-gcc-compile }]
    commands:
      - func: fetch-build
        vars:
          BUILD_NAME: sasl-cyrus-openssl-rhel83-zseries-gcc-compile
      - command: expansions.update
        params:
          updates:
            - { key: CC, value: gcc }
            - { key: AUTH, value: auth }
            - { key: MONGODB_VERSION, value: "5.0" }
            - { key: TOPOLOGY, value: server }
            - { key: SSL, value: openssl }
      - func: fetch-det
      - func: bootstrap-mongo-orchestration
      - func: run-simple-http-server
      - func: run-tests
  - name: sasl-cyrus-openssl-rhel83-zseries-gcc-test-6.0-server-auth
    run_on: rhel83-zseries-small
    tags: [sasl-matrix-openssl, test, rhel83-zseries, gcc, sasl-cyrus, auth, server, "6.0", openssl]
    depends_on: [{ name: sasl-cyrus-openssl-rhel83-zseries-gcc-compile }]
    commands:
      - func: fetch-build
        vars:
          BUILD_NAME: sasl-cyrus-openssl-rhel83-zseries-gcc-compile
      - command: expansions.update
        params:
          updates:
            - { key: CC, value: gcc }
            - { key: AUTH, value: auth }
            - { key: MONGODB_VERSION, value: "6.0" }
            - { key: TOPOLOGY, value: server }
            - { key: SSL, value: openssl }
      - func: fetch-det
      - func: bootstrap-mongo-orchestration
      - func: run-simple-http-server
      - func: run-tests
  - name: sasl-cyrus-openssl-rhel83-zseries-gcc-test-7.0-server-auth
    run_on: rhel83-zseries-small
    tags: [sasl-matrix-openssl, test, rhel83-zseries, gcc, sasl-cyrus, auth, server, "7.0", openssl]
    depends_on: [{ name: sasl-cyrus-openssl-rhel83-zseries-gcc-compile }]
    commands:
      - func: fetch-build
        vars:
          BUILD_NAME: sasl-cyrus-openssl-rhel83-zseries-gcc-compile
      - command: expansions.update
        params:
          updates:
            - { key: CC, value: gcc }
            - { key: AUTH, value: auth }
            - { key: MONGODB_VERSION, value: "7.0" }
            - { key: TOPOLOGY, value: server }
            - { key: SSL, value: openssl }
      - func: fetch-det
      - func: bootstrap-mongo-orchestration
      - func: run-simple-http-server
      - func: run-tests
  - name: sasl-cyrus-openssl-rhel83-zseries-gcc-test-8.0-server-auth
    run_on: rhel83-zseries-small
    tags: [sasl-matrix-openssl, test, rhel83-zseries, gcc, sasl-cyrus, auth, server, "8.0", openssl]
    depends_on: [{ name: sasl-cyrus-openssl-rhel83-zseries-gcc-compile }]
    commands:
      - func: fetch-build
        vars:
          BUILD_NAME: sasl-cyrus-openssl-rhel83-zseries-gcc-compile
      - command: expansions.update
        params:
          updates:
            - { key: CC, value: gcc }
            - { key: AUTH, value: auth }
            - { key: MONGODB_VERSION, value: "8.0" }
            - { key: TOPOLOGY, value: server }
            - { key: SSL, value: openssl }
      - func: fetch-det
      - func: bootstrap-mongo-orchestration
      - func: run-simple-http-server
      - func: run-tests
  - name: sasl-cyrus-openssl-rhel83-zseries-gcc-test-latest-server-auth
    run_on: rhel83-zseries-small
    tags: [sasl-matrix-openssl, test, rhel83-zseries, gcc, sasl-cyrus, auth, server, latest, openssl]
    depends_on: [{ name: sasl-cyrus-openssl-rhel83-zseries-gcc-compile }]
    commands:
      - func: fetch-build
        vars:
          BUILD_NAME: sasl-cyrus-openssl-rhel83-zseries-gcc-compile
      - command: expansions.update
        params:
          updates:
            - { key: CC, value: gcc }
            - { key: AUTH, value: auth }
            - { key: MONGODB_VERSION, value: latest }
            - { key: TOPOLOGY, value: server }
            - { key: SSL, value: openssl }
      - func: fetch-det
      - func: bootstrap-mongo-orchestration
      - func: run-simple-http-server
      - func: run-tests
  - name: sasl-cyrus-openssl-ubuntu1604-arm64-gcc-compile
    run_on: ubuntu1604-arm64-large
    tags: [sasl-matrix-openssl, compile, ubuntu1604-arm64, gcc, sasl-cyrus]
    commands:
      - func: find-cmake-latest
      - func: sasl-cyrus-openssl-compile
        vars:
          CC: gcc
      - func: upload-build
  - name: sasl-cyrus-openssl-ubuntu1604-arm64-gcc-test-4.0-server-auth
    run_on: ubuntu1604-arm64-small
    tags: [sasl-matrix-openssl, test, ubuntu1604-arm64, gcc, sasl-cyrus, auth, server, "4.0", openssl]
    depends_on: [{ name: sasl-cyrus-openssl-ubuntu1604-arm64-gcc-compile }]
    commands:
      - func: fetch-build
        vars:
          BUILD_NAME: sasl-cyrus-openssl-ubuntu1604-arm64-gcc-compile
      - command: expansions.update
        params:
          updates:
            - { key: CC, value: gcc }
            - { key: AUTH, value: auth }
            - { key: MONGODB_VERSION, value: "4.0" }
            - { key: TOPOLOGY, value: server }
            - { key: SSL, value: openssl }
      - func: fetch-det
      - func: bootstrap-mongo-orchestration
      - func: run-simple-http-server
      - func: run-tests
  - name: sasl-cyrus-openssl-ubuntu1604-clang-compile
    run_on: ubuntu1604-large
    tags: [sasl-matrix-openssl, compile, ubuntu1604, clang, sasl-cyrus]
    commands:
      - func: find-cmake-latest
      - func: sasl-cyrus-openssl-compile
        vars:
          CC: clang
      - func: upload-build
  - name: sasl-cyrus-openssl-ubuntu1804-arm64-gcc-compile
    run_on: ubuntu1804-arm64-large
    tags: [sasl-matrix-openssl, compile, ubuntu1804-arm64, gcc, sasl-cyrus]
    commands:
      - func: find-cmake-latest
      - func: sasl-cyrus-openssl-compile
        vars:
          CC: gcc
      - func: upload-build
  - name: sasl-cyrus-openssl-ubuntu1804-arm64-gcc-test-4.2-server-auth
    run_on: ubuntu1804-arm64-small
    tags: [sasl-matrix-openssl, test, ubuntu1804-arm64, gcc, sasl-cyrus, auth, server, "4.2", openssl]
    depends_on: [{ name: sasl-cyrus-openssl-ubuntu1804-arm64-gcc-compile }]
    commands:
      - func: fetch-build
        vars:
          BUILD_NAME: sasl-cyrus-openssl-ubuntu1804-arm64-gcc-compile
      - command: expansions.update
        params:
          updates:
            - { key: CC, value: gcc }
            - { key: AUTH, value: auth }
            - { key: MONGODB_VERSION, value: "4.2" }
            - { key: TOPOLOGY, value: server }
            - { key: SSL, value: openssl }
      - func: fetch-det
      - func: bootstrap-mongo-orchestration
      - func: run-simple-http-server
      - func: run-tests
  - name: sasl-cyrus-openssl-ubuntu1804-arm64-gcc-test-4.4-server-auth
    run_on: ubuntu1804-arm64-small
    tags: [sasl-matrix-openssl, test, ubuntu1804-arm64, gcc, sasl-cyrus, auth, server, "4.4", openssl]
    depends_on: [{ name: sasl-cyrus-openssl-ubuntu1804-arm64-gcc-compile }]
    commands:
      - func: fetch-build
        vars:
          BUILD_NAME: sasl-cyrus-openssl-ubuntu1804-arm64-gcc-compile
      - command: expansions.update
        params:
          updates:
            - { key: CC, value: gcc }
            - { key: AUTH, value: auth }
            - { key: MONGODB_VERSION, value: "4.4" }
            - { key: TOPOLOGY, value: server }
            - { key: SSL, value: openssl }
      - func: fetch-det
      - func: bootstrap-mongo-orchestration
      - func: run-simple-http-server
      - func: run-tests
  - name: sasl-cyrus-openssl-ubuntu1804-arm64-gcc-test-5.0-server-auth
    run_on: ubuntu1804-arm64-small
    tags: [sasl-matrix-openssl, test, ubuntu1804-arm64, gcc, sasl-cyrus, auth, server, "5.0", openssl]
    depends_on: [{ name: sasl-cyrus-openssl-ubuntu1804-arm64-gcc-compile }]
    commands:
      - func: fetch-build
        vars:
          BUILD_NAME: sasl-cyrus-openssl-ubuntu1804-arm64-gcc-compile
      - command: expansions.update
        params:
          updates:
            - { key: CC, value: gcc }
            - { key: AUTH, value: auth }
            - { key: MONGODB_VERSION, value: "5.0" }
            - { key: TOPOLOGY, value: server }
            - { key: SSL, value: openssl }
      - func: fetch-det
      - func: bootstrap-mongo-orchestration
      - func: run-simple-http-server
      - func: run-tests
  - name: sasl-cyrus-openssl-ubuntu1804-arm64-gcc-test-6.0-server-auth
    run_on: ubuntu1804-arm64-small
    tags: [sasl-matrix-openssl, test, ubuntu1804-arm64, gcc, sasl-cyrus, auth, server, "6.0", openssl]
    depends_on: [{ name: sasl-cyrus-openssl-ubuntu1804-arm64-gcc-compile }]
    commands:
      - func: fetch-build
        vars:
          BUILD_NAME: sasl-cyrus-openssl-ubuntu1804-arm64-gcc-compile
      - command: expansions.update
        params:
          updates:
            - { key: CC, value: gcc }
            - { key: AUTH, value: auth }
            - { key: MONGODB_VERSION, value: "6.0" }
            - { key: TOPOLOGY, value: server }
            - { key: SSL, value: openssl }
      - func: fetch-det
      - func: bootstrap-mongo-orchestration
      - func: run-simple-http-server
      - func: run-tests
  - name: sasl-cyrus-openssl-ubuntu1804-gcc-compile
    run_on: ubuntu1804-large
    tags: [sasl-matrix-openssl, compile, ubuntu1804, gcc, sasl-cyrus]
    commands:
      - func: find-cmake-latest
      - func: sasl-cyrus-openssl-compile
        vars:
          CC: gcc
      - func: upload-build
  - name: sasl-cyrus-openssl-ubuntu1804-gcc-test-4.0-replica-auth
    run_on: ubuntu1804-small
    tags: [sasl-matrix-openssl, test, ubuntu1804, gcc, sasl-cyrus, auth, replica, "4.0", openssl]
    depends_on: [{ name: sasl-cyrus-openssl-ubuntu1804-gcc-compile }]
    commands:
      - func: fetch-build
        vars:
          BUILD_NAME: sasl-cyrus-openssl-ubuntu1804-gcc-compile
      - command: expansions.update
        params:
          updates:
            - { key: CC, value: gcc }
            - { key: AUTH, value: auth }
            - { key: MONGODB_VERSION, value: "4.0" }
            - { key: TOPOLOGY, value: replica_set }
            - { key: SSL, value: openssl }
      - func: fetch-det
      - func: bootstrap-mongo-orchestration
      - func: run-simple-http-server
      - func: run-tests
  - name: sasl-cyrus-openssl-ubuntu1804-gcc-test-4.0-server-auth
    run_on: ubuntu1804-small
    tags: [sasl-matrix-openssl, test, ubuntu1804, gcc, sasl-cyrus, auth, server, "4.0", openssl]
    depends_on: [{ name: sasl-cyrus-openssl-ubuntu1804-gcc-compile }]
    commands:
      - func: fetch-build
        vars:
          BUILD_NAME: sasl-cyrus-openssl-ubuntu1804-gcc-compile
      - command: expansions.update
        params:
          updates:
            - { key: CC, value: gcc }
            - { key: AUTH, value: auth }
            - { key: MONGODB_VERSION, value: "4.0" }
            - { key: TOPOLOGY, value: server }
            - { key: SSL, value: openssl }
      - func: fetch-det
      - func: bootstrap-mongo-orchestration
      - func: run-simple-http-server
      - func: run-tests
  - name: sasl-cyrus-openssl-ubuntu1804-gcc-test-4.2-replica-auth
    run_on: ubuntu1804-small
    tags: [sasl-matrix-openssl, test, ubuntu1804, gcc, sasl-cyrus, auth, replica, "4.2", openssl]
    depends_on: [{ name: sasl-cyrus-openssl-ubuntu1804-gcc-compile }]
    commands:
      - func: fetch-build
        vars:
          BUILD_NAME: sasl-cyrus-openssl-ubuntu1804-gcc-compile
      - command: expansions.update
        params:
          updates:
            - { key: CC, value: gcc }
            - { key: AUTH, value: auth }
            - { key: MONGODB_VERSION, value: "4.2" }
            - { key: TOPOLOGY, value: replica_set }
            - { key: SSL, value: openssl }
      - func: fetch-det
      - func: bootstrap-mongo-orchestration
      - func: run-simple-http-server
      - func: run-tests
  - name: sasl-cyrus-openssl-ubuntu1804-gcc-test-4.2-server-auth
    run_on: ubuntu1804-small
    tags: [sasl-matrix-openssl, test, ubuntu1804, gcc, sasl-cyrus, auth, server, "4.2", openssl]
    depends_on: [{ name: sasl-cyrus-openssl-ubuntu1804-gcc-compile }]
    commands:
      - func: fetch-build
        vars:
          BUILD_NAME: sasl-cyrus-openssl-ubuntu1804-gcc-compile
      - command: expansions.update
        params:
          updates:
            - { key: CC, value: gcc }
            - { key: AUTH, value: auth }
            - { key: MONGODB_VERSION, value: "4.2" }
            - { key: TOPOLOGY, value: server }
            - { key: SSL, value: openssl }
      - func: fetch-det
      - func: bootstrap-mongo-orchestration
      - func: run-simple-http-server
      - func: run-tests
  - name: sasl-cyrus-openssl-ubuntu1804-gcc-test-4.4-replica-auth
    run_on: ubuntu1804-small
    tags: [sasl-matrix-openssl, test, ubuntu1804, gcc, sasl-cyrus, auth, replica, "4.4", openssl]
    depends_on: [{ name: sasl-cyrus-openssl-ubuntu1804-gcc-compile }]
    commands:
      - func: fetch-build
        vars:
          BUILD_NAME: sasl-cyrus-openssl-ubuntu1804-gcc-compile
      - command: expansions.update
        params:
          updates:
            - { key: CC, value: gcc }
            - { key: AUTH, value: auth }
            - { key: MONGODB_VERSION, value: "4.4" }
            - { key: TOPOLOGY, value: replica_set }
            - { key: SSL, value: openssl }
      - func: fetch-det
      - func: bootstrap-mongo-orchestration
      - func: run-simple-http-server
      - func: run-tests
  - name: sasl-cyrus-openssl-ubuntu1804-gcc-test-4.4-server-auth
    run_on: ubuntu1804-small
    tags: [sasl-matrix-openssl, test, ubuntu1804, gcc, sasl-cyrus, auth, server, "4.4", openssl]
    depends_on: [{ name: sasl-cyrus-openssl-ubuntu1804-gcc-compile }]
    commands:
      - func: fetch-build
        vars:
          BUILD_NAME: sasl-cyrus-openssl-ubuntu1804-gcc-compile
      - command: expansions.update
        params:
          updates:
            - { key: CC, value: gcc }
            - { key: AUTH, value: auth }
            - { key: MONGODB_VERSION, value: "4.4" }
            - { key: TOPOLOGY, value: server }
            - { key: SSL, value: openssl }
      - func: fetch-det
      - func: bootstrap-mongo-orchestration
      - func: run-simple-http-server
      - func: run-tests
  - name: sasl-cyrus-openssl-ubuntu1804-gcc-test-5.0-replica-auth
    run_on: ubuntu1804-small
    tags: [sasl-matrix-openssl, test, ubuntu1804, gcc, sasl-cyrus, auth, replica, "5.0", openssl]
    depends_on: [{ name: sasl-cyrus-openssl-ubuntu1804-gcc-compile }]
    commands:
      - func: fetch-build
        vars:
          BUILD_NAME: sasl-cyrus-openssl-ubuntu1804-gcc-compile
      - command: expansions.update
        params:
          updates:
            - { key: CC, value: gcc }
            - { key: AUTH, value: auth }
            - { key: MONGODB_VERSION, value: "5.0" }
            - { key: TOPOLOGY, value: replica_set }
            - { key: SSL, value: openssl }
      - func: fetch-det
      - func: bootstrap-mongo-orchestration
      - func: run-simple-http-server
      - func: run-tests
  - name: sasl-cyrus-openssl-ubuntu1804-gcc-test-5.0-server-auth
    run_on: ubuntu1804-small
    tags: [sasl-matrix-openssl, test, ubuntu1804, gcc, sasl-cyrus, auth, server, "5.0", openssl]
    depends_on: [{ name: sasl-cyrus-openssl-ubuntu1804-gcc-compile }]
    commands:
      - func: fetch-build
        vars:
          BUILD_NAME: sasl-cyrus-openssl-ubuntu1804-gcc-compile
      - command: expansions.update
        params:
          updates:
            - { key: CC, value: gcc }
            - { key: AUTH, value: auth }
            - { key: MONGODB_VERSION, value: "5.0" }
            - { key: TOPOLOGY, value: server }
            - { key: SSL, value: openssl }
      - func: fetch-det
      - func: bootstrap-mongo-orchestration
      - func: run-simple-http-server
      - func: run-tests
  - name: sasl-cyrus-openssl-ubuntu1804-gcc-test-6.0-replica-auth
    run_on: ubuntu1804-small
    tags: [sasl-matrix-openssl, test, ubuntu1804, gcc, sasl-cyrus, auth, replica, "6.0", openssl]
    depends_on: [{ name: sasl-cyrus-openssl-ubuntu1804-gcc-compile }]
    commands:
      - func: fetch-build
        vars:
          BUILD_NAME: sasl-cyrus-openssl-ubuntu1804-gcc-compile
      - command: expansions.update
        params:
          updates:
            - { key: CC, value: gcc }
            - { key: AUTH, value: auth }
            - { key: MONGODB_VERSION, value: "6.0" }
            - { key: TOPOLOGY, value: replica_set }
            - { key: SSL, value: openssl }
      - func: fetch-det
      - func: bootstrap-mongo-orchestration
      - func: run-simple-http-server
      - func: run-tests
  - name: sasl-cyrus-openssl-ubuntu1804-gcc-test-6.0-server-auth
    run_on: ubuntu1804-small
    tags: [sasl-matrix-openssl, test, ubuntu1804, gcc, sasl-cyrus, auth, server, "6.0", openssl]
    depends_on: [{ name: sasl-cyrus-openssl-ubuntu1804-gcc-compile }]
    commands:
      - func: fetch-build
        vars:
          BUILD_NAME: sasl-cyrus-openssl-ubuntu1804-gcc-compile
      - command: expansions.update
        params:
          updates:
            - { key: CC, value: gcc }
            - { key: AUTH, value: auth }
            - { key: MONGODB_VERSION, value: "6.0" }
            - { key: TOPOLOGY, value: server }
            - { key: SSL, value: openssl }
      - func: fetch-det
      - func: bootstrap-mongo-orchestration
      - func: run-simple-http-server
      - func: run-tests
  - name: sasl-cyrus-openssl-ubuntu2004-arm64-gcc-compile
    run_on: ubuntu2004-arm64-large
    tags: [sasl-matrix-openssl, compile, ubuntu2004-arm64, gcc, sasl-cyrus]
    commands:
      - func: find-cmake-latest
      - func: sasl-cyrus-openssl-compile
        vars:
          CC: gcc
      - func: upload-build
  - name: sasl-cyrus-openssl-ubuntu2004-arm64-gcc-test-7.0-server-auth
    run_on: ubuntu2004-arm64-small
    tags: [sasl-matrix-openssl, test, ubuntu2004-arm64, gcc, sasl-cyrus, auth, server, "7.0", openssl]
    depends_on: [{ name: sasl-cyrus-openssl-ubuntu2004-arm64-gcc-compile }]
    commands:
      - func: fetch-build
        vars:
          BUILD_NAME: sasl-cyrus-openssl-ubuntu2004-arm64-gcc-compile
      - command: expansions.update
        params:
          updates:
            - { key: CC, value: gcc }
            - { key: AUTH, value: auth }
            - { key: MONGODB_VERSION, value: "7.0" }
            - { key: TOPOLOGY, value: server }
            - { key: SSL, value: openssl }
      - func: fetch-det
      - func: bootstrap-mongo-orchestration
      - func: run-simple-http-server
      - func: run-tests
  - name: sasl-cyrus-openssl-ubuntu2004-arm64-gcc-test-8.0-server-auth
    run_on: ubuntu2004-arm64-small
    tags: [sasl-matrix-openssl, test, ubuntu2004-arm64, gcc, sasl-cyrus, auth, server, "8.0", openssl]
    depends_on: [{ name: sasl-cyrus-openssl-ubuntu2004-arm64-gcc-compile }]
    commands:
      - func: fetch-build
        vars:
          BUILD_NAME: sasl-cyrus-openssl-ubuntu2004-arm64-gcc-compile
      - command: expansions.update
        params:
          updates:
            - { key: CC, value: gcc }
            - { key: AUTH, value: auth }
            - { key: MONGODB_VERSION, value: "8.0" }
            - { key: TOPOLOGY, value: server }
            - { key: SSL, value: openssl }
      - func: fetch-det
      - func: bootstrap-mongo-orchestration
      - func: run-simple-http-server
      - func: run-tests
  - name: sasl-cyrus-openssl-ubuntu2004-arm64-gcc-test-latest-server-auth
    run_on: ubuntu2004-arm64-small
    tags: [sasl-matrix-openssl, test, ubuntu2004-arm64, gcc, sasl-cyrus, auth, server, latest, openssl]
    depends_on: [{ name: sasl-cyrus-openssl-ubuntu2004-arm64-gcc-compile }]
    commands:
      - func: fetch-build
        vars:
          BUILD_NAME: sasl-cyrus-openssl-ubuntu2004-arm64-gcc-compile
      - command: expansions.update
        params:
          updates:
            - { key: CC, value: gcc }
            - { key: AUTH, value: auth }
            - { key: MONGODB_VERSION, value: latest }
            - { key: TOPOLOGY, value: server }
            - { key: SSL, value: openssl }
      - func: fetch-det
      - func: bootstrap-mongo-orchestration
      - func: run-simple-http-server
      - func: run-tests
  - name: sasl-cyrus-openssl-ubuntu2004-gcc-compile
    run_on: ubuntu2004-large
    tags: [sasl-matrix-openssl, compile, ubuntu2004, gcc, sasl-cyrus]
    commands:
      - func: find-cmake-latest
      - func: sasl-cyrus-openssl-compile
        vars:
          CC: gcc
      - func: upload-build
  - name: sasl-cyrus-openssl-ubuntu2004-gcc-test-7.0-server-auth
    run_on: ubuntu2004-small
    tags: [sasl-matrix-openssl, test, ubuntu2004, gcc, sasl-cyrus, auth, server, "7.0", openssl]
    depends_on: [{ name: sasl-cyrus-openssl-ubuntu2004-gcc-compile }]
    commands:
      - func: fetch-build
        vars:
          BUILD_NAME: sasl-cyrus-openssl-ubuntu2004-gcc-compile
      - command: expansions.update
        params:
          updates:
            - { key: CC, value: gcc }
            - { key: AUTH, value: auth }
            - { key: MONGODB_VERSION, value: "7.0" }
            - { key: TOPOLOGY, value: server }
            - { key: SSL, value: openssl }
      - func: fetch-det
      - func: bootstrap-mongo-orchestration
      - func: run-simple-http-server
      - func: run-tests
  - name: sasl-cyrus-openssl-ubuntu2004-gcc-test-8.0-server-auth
    run_on: ubuntu2004-small
    tags: [sasl-matrix-openssl, test, ubuntu2004, gcc, sasl-cyrus, auth, server, "8.0", openssl]
    depends_on: [{ name: sasl-cyrus-openssl-ubuntu2004-gcc-compile }]
    commands:
      - func: fetch-build
        vars:
          BUILD_NAME: sasl-cyrus-openssl-ubuntu2004-gcc-compile
      - command: expansions.update
        params:
          updates:
            - { key: CC, value: gcc }
            - { key: AUTH, value: auth }
            - { key: MONGODB_VERSION, value: "8.0" }
            - { key: TOPOLOGY, value: server }
            - { key: SSL, value: openssl }
      - func: fetch-det
      - func: bootstrap-mongo-orchestration
      - func: run-simple-http-server
      - func: run-tests
  - name: sasl-cyrus-openssl-ubuntu2004-gcc-test-latest-server-auth
    run_on: ubuntu2004-small
    tags: [sasl-matrix-openssl, test, ubuntu2004, gcc, sasl-cyrus, auth, server, latest, openssl]
    depends_on: [{ name: sasl-cyrus-openssl-ubuntu2004-gcc-compile }]
    commands:
      - func: fetch-build
        vars:
          BUILD_NAME: sasl-cyrus-openssl-ubuntu2004-gcc-compile
      - command: expansions.update
        params:
          updates:
            - { key: CC, value: gcc }
            - { key: AUTH, value: auth }
            - { key: MONGODB_VERSION, value: latest }
            - { key: TOPOLOGY, value: server }
            - { key: SSL, value: openssl }
      - func: fetch-det
      - func: bootstrap-mongo-orchestration
      - func: run-simple-http-server
      - func: run-tests
  - name: sasl-cyrus-openssl-windows-2019-vs2017-x64-compile
    run_on: windows-vsCurrent-large
    tags: [sasl-matrix-openssl, compile, windows-vsCurrent, vs2017x64, sasl-cyrus]
    commands:
      - func: find-cmake-latest
      - func: sasl-cyrus-openssl-compile
        vars:
          CC: Visual Studio 15 2017 Win64
      - func: upload-build
  - name: sasl-cyrus-openssl-windows-2019-vs2017-x64-test-latest-server-auth
    run_on: windows-vsCurrent-small
    tags: [sasl-matrix-openssl, test, windows-vsCurrent, vs2017x64, sasl-cyrus, auth, server, latest, openssl]
    depends_on: [{ name: sasl-cyrus-openssl-windows-2019-vs2017-x64-compile }]
    commands:
      - func: fetch-build
        vars:
          BUILD_NAME: sasl-cyrus-openssl-windows-2019-vs2017-x64-compile
      - command: expansions.update
        params:
          updates:
            - { key: CC, value: Visual Studio 15 2017 Win64 }
            - { key: AUTH, value: auth }
            - { key: MONGODB_VERSION, value: latest }
            - { key: TOPOLOGY, value: server }
            - { key: SSL, value: openssl }
      - func: fetch-det
      - func: bootstrap-mongo-orchestration
      - func: run-simple-http-server
      - func: run-tests
  - name: sasl-cyrus-winssl-vs2013-x64-compile
    run_on: windows-64-vs2013-large
    tags: [sasl-matrix-winssl, compile, windows-64-vs2013, vs2013x64, sasl-cyrus]
    commands:
      - func: find-cmake-latest
      - func: sasl-cyrus-winssl-compile
        vars:
          CC: Visual Studio 12 2013 Win64
      - func: upload-build
  - name: sasl-cyrus-winssl-vs2015-x64-compile
    run_on: windows-64-vs2015-large
    tags: [sasl-matrix-winssl, compile, windows-64-vs2015, vs2015x64, sasl-cyrus]
    commands:
      - func: find-cmake-latest
      - func: sasl-cyrus-winssl-compile
        vars:
          CC: Visual Studio 14 2015 Win64
      - func: upload-build
  - name: sasl-cyrus-winssl-windows-2019-vs2017-x64-compile
    run_on: windows-vsCurrent-large
    tags: [sasl-matrix-winssl, compile, windows-vsCurrent, vs2017x64, sasl-cyrus]
    commands:
      - func: find-cmake-latest
      - func: sasl-cyrus-winssl-compile
        vars:
          CC: Visual Studio 15 2017 Win64
      - func: upload-build
  - name: sasl-cyrus-winssl-windows-2019-vs2017-x64-test-4.0-server-auth
    run_on: windows-vsCurrent-small
    tags: [sasl-matrix-winssl, test, windows-vsCurrent, vs2017x64, sasl-cyrus, auth, server, "4.0", winssl]
    depends_on: [{ name: sasl-cyrus-winssl-windows-2019-vs2017-x64-compile }]
    commands:
      - func: fetch-build
        vars:
          BUILD_NAME: sasl-cyrus-winssl-windows-2019-vs2017-x64-compile
      - command: expansions.update
        params:
          updates:
            - { key: CC, value: Visual Studio 15 2017 Win64 }
            - { key: AUTH, value: auth }
            - { key: MONGODB_VERSION, value: "4.0" }
            - { key: TOPOLOGY, value: server }
            - { key: SSL, value: winssl }
      - func: fetch-det
      - func: bootstrap-mongo-orchestration
      - func: run-simple-http-server
      - func: run-tests
  - name: sasl-cyrus-winssl-windows-2019-vs2017-x64-test-4.2-server-auth
    run_on: windows-vsCurrent-small
    tags: [sasl-matrix-winssl, test, windows-vsCurrent, vs2017x64, sasl-cyrus, auth, server, "4.2", winssl]
    depends_on: [{ name: sasl-cyrus-winssl-windows-2019-vs2017-x64-compile }]
    commands:
      - func: fetch-build
        vars:
          BUILD_NAME: sasl-cyrus-winssl-windows-2019-vs2017-x64-compile
      - command: expansions.update
        params:
          updates:
            - { key: CC, value: Visual Studio 15 2017 Win64 }
            - { key: AUTH, value: auth }
            - { key: MONGODB_VERSION, value: "4.2" }
            - { key: TOPOLOGY, value: server }
            - { key: SSL, value: winssl }
      - func: fetch-det
      - func: bootstrap-mongo-orchestration
      - func: run-simple-http-server
      - func: run-tests
  - name: sasl-cyrus-winssl-windows-2019-vs2017-x64-test-4.4-server-auth
    run_on: windows-vsCurrent-small
    tags: [sasl-matrix-winssl, test, windows-vsCurrent, vs2017x64, sasl-cyrus, auth, server, "4.4", winssl]
    depends_on: [{ name: sasl-cyrus-winssl-windows-2019-vs2017-x64-compile }]
    commands:
      - func: fetch-build
        vars:
          BUILD_NAME: sasl-cyrus-winssl-windows-2019-vs2017-x64-compile
      - command: expansions.update
        params:
          updates:
            - { key: CC, value: Visual Studio 15 2017 Win64 }
            - { key: AUTH, value: auth }
            - { key: MONGODB_VERSION, value: "4.4" }
            - { key: TOPOLOGY, value: server }
            - { key: SSL, value: winssl }
      - func: fetch-det
      - func: bootstrap-mongo-orchestration
      - func: run-simple-http-server
      - func: run-tests
  - name: sasl-cyrus-winssl-windows-2019-vs2017-x64-test-5.0-server-auth
    run_on: windows-vsCurrent-small
    tags: [sasl-matrix-winssl, test, windows-vsCurrent, vs2017x64, sasl-cyrus, auth, server, "5.0", winssl]
    depends_on: [{ name: sasl-cyrus-winssl-windows-2019-vs2017-x64-compile }]
    commands:
      - func: fetch-build
        vars:
          BUILD_NAME: sasl-cyrus-winssl-windows-2019-vs2017-x64-compile
      - command: expansions.update
        params:
          updates:
            - { key: CC, value: Visual Studio 15 2017 Win64 }
            - { key: AUTH, value: auth }
            - { key: MONGODB_VERSION, value: "5.0" }
            - { key: TOPOLOGY, value: server }
            - { key: SSL, value: winssl }
      - func: fetch-det
      - func: bootstrap-mongo-orchestration
      - func: run-simple-http-server
      - func: run-tests
  - name: sasl-cyrus-winssl-windows-2019-vs2017-x64-test-6.0-server-auth
    run_on: windows-vsCurrent-small
    tags: [sasl-matrix-winssl, test, windows-vsCurrent, vs2017x64, sasl-cyrus, auth, server, "6.0", winssl]
    depends_on: [{ name: sasl-cyrus-winssl-windows-2019-vs2017-x64-compile }]
    commands:
      - func: fetch-build
        vars:
          BUILD_NAME: sasl-cyrus-winssl-windows-2019-vs2017-x64-compile
      - command: expansions.update
        params:
          updates:
            - { key: CC, value: Visual Studio 15 2017 Win64 }
            - { key: AUTH, value: auth }
            - { key: MONGODB_VERSION, value: "6.0" }
            - { key: TOPOLOGY, value: server }
            - { key: SSL, value: winssl }
      - func: fetch-det
      - func: bootstrap-mongo-orchestration
      - func: run-simple-http-server
      - func: run-tests
  - name: sasl-cyrus-winssl-windows-2019-vs2017-x64-test-7.0-server-auth
    run_on: windows-vsCurrent-small
    tags: [sasl-matrix-winssl, test, windows-vsCurrent, vs2017x64, sasl-cyrus, auth, server, "7.0", winssl]
    depends_on: [{ name: sasl-cyrus-winssl-windows-2019-vs2017-x64-compile }]
    commands:
      - func: fetch-build
        vars:
          BUILD_NAME: sasl-cyrus-winssl-windows-2019-vs2017-x64-compile
      - command: expansions.update
        params:
          updates:
            - { key: CC, value: Visual Studio 15 2017 Win64 }
            - { key: AUTH, value: auth }
            - { key: MONGODB_VERSION, value: "7.0" }
            - { key: TOPOLOGY, value: server }
            - { key: SSL, value: winssl }
      - func: fetch-det
      - func: bootstrap-mongo-orchestration
      - func: run-simple-http-server
      - func: run-tests
  - name: sasl-cyrus-winssl-windows-2019-vs2017-x64-test-8.0-server-auth
    run_on: windows-vsCurrent-small
    tags: [sasl-matrix-winssl, test, windows-vsCurrent, vs2017x64, sasl-cyrus, auth, server, "8.0", winssl]
    depends_on: [{ name: sasl-cyrus-winssl-windows-2019-vs2017-x64-compile }]
    commands:
      - func: fetch-build
        vars:
          BUILD_NAME: sasl-cyrus-winssl-windows-2019-vs2017-x64-compile
      - command: expansions.update
        params:
          updates:
            - { key: CC, value: Visual Studio 15 2017 Win64 }
            - { key: AUTH, value: auth }
            - { key: MONGODB_VERSION, value: "8.0" }
            - { key: TOPOLOGY, value: server }
            - { key: SSL, value: winssl }
      - func: fetch-det
      - func: bootstrap-mongo-orchestration
      - func: run-simple-http-server
      - func: run-tests
  - name: sasl-cyrus-winssl-windows-2019-vs2017-x64-test-latest-server-auth
    run_on: windows-vsCurrent-small
    tags: [sasl-matrix-winssl, test, windows-vsCurrent, vs2017x64, sasl-cyrus, auth, server, latest, winssl]
    depends_on: [{ name: sasl-cyrus-winssl-windows-2019-vs2017-x64-compile }]
    commands:
      - func: fetch-build
        vars:
          BUILD_NAME: sasl-cyrus-winssl-windows-2019-vs2017-x64-compile
      - command: expansions.update
        params:
          updates:
            - { key: CC, value: Visual Studio 15 2017 Win64 }
            - { key: AUTH, value: auth }
            - { key: MONGODB_VERSION, value: latest }
            - { key: TOPOLOGY, value: server }
            - { key: SSL, value: winssl }
      - func: fetch-det
      - func: bootstrap-mongo-orchestration
      - func: run-simple-http-server
      - func: run-tests
  - name: sasl-off-nossl-ubuntu1604-gcc-compile
    run_on: ubuntu1604-large
    tags: [sasl-matrix-nossl, compile, ubuntu1604, gcc, sasl-off]
    commands:
      - func: find-cmake-latest
      - func: sasl-off-nossl-compile
        vars:
          CC: gcc
      - func: upload-build
  - name: sasl-off-nossl-ubuntu1804-gcc-compile
    run_on: ubuntu1804-large
    tags: [sasl-matrix-nossl, compile, ubuntu1804, gcc, sasl-off]
    commands:
      - func: find-cmake-latest
      - func: sasl-off-nossl-compile
        vars:
          CC: gcc
      - func: upload-build
  - name: sasl-off-nossl-ubuntu1804-gcc-test-4.0-replica-noauth
    run_on: ubuntu1804-small
    tags: [sasl-matrix-nossl, test, ubuntu1804, gcc, sasl-off, noauth, replica, "4.0"]
    depends_on: [{ name: sasl-off-nossl-ubuntu1804-gcc-compile }]
    commands:
      - func: fetch-build
        vars:
          BUILD_NAME: sasl-off-nossl-ubuntu1804-gcc-compile
      - command: expansions.update
        params:
          updates:
            - { key: CC, value: gcc }
            - { key: AUTH, value: noauth }
            - { key: MONGODB_VERSION, value: "4.0" }
            - { key: TOPOLOGY, value: replica_set }
            - { key: SSL, value: nossl }
      - func: fetch-det
      - func: bootstrap-mongo-orchestration
      - func: run-simple-http-server
      - func: run-tests
  - name: sasl-off-nossl-ubuntu1804-gcc-test-4.0-server-noauth
    run_on: ubuntu1804-small
    tags: [sasl-matrix-nossl, test, ubuntu1804, gcc, sasl-off, noauth, server, "4.0"]
    depends_on: [{ name: sasl-off-nossl-ubuntu1804-gcc-compile }]
    commands:
      - func: fetch-build
        vars:
          BUILD_NAME: sasl-off-nossl-ubuntu1804-gcc-compile
      - command: expansions.update
        params:
          updates:
            - { key: CC, value: gcc }
            - { key: AUTH, value: noauth }
            - { key: MONGODB_VERSION, value: "4.0" }
            - { key: TOPOLOGY, value: server }
            - { key: SSL, value: nossl }
      - func: fetch-det
      - func: bootstrap-mongo-orchestration
      - func: run-simple-http-server
      - func: run-tests
  - name: sasl-off-nossl-ubuntu1804-gcc-test-4.0-sharded-noauth
    run_on: ubuntu1804-small
    tags: [sasl-matrix-nossl, test, ubuntu1804, gcc, sasl-off, noauth, sharded, "4.0"]
    depends_on: [{ name: sasl-off-nossl-ubuntu1804-gcc-compile }]
    commands:
      - func: fetch-build
        vars:
          BUILD_NAME: sasl-off-nossl-ubuntu1804-gcc-compile
      - command: expansions.update
        params:
          updates:
            - { key: CC, value: gcc }
            - { key: AUTH, value: noauth }
            - { key: MONGODB_VERSION, value: "4.0" }
            - { key: TOPOLOGY, value: sharded_cluster }
            - { key: SSL, value: nossl }
      - func: fetch-det
      - func: bootstrap-mongo-orchestration
      - func: run-simple-http-server
      - func: run-tests
  - name: sasl-off-nossl-ubuntu1804-gcc-test-4.2-replica-noauth
    run_on: ubuntu1804-small
    tags: [sasl-matrix-nossl, test, ubuntu1804, gcc, sasl-off, noauth, replica, "4.2"]
    depends_on: [{ name: sasl-off-nossl-ubuntu1804-gcc-compile }]
    commands:
      - func: fetch-build
        vars:
          BUILD_NAME: sasl-off-nossl-ubuntu1804-gcc-compile
      - command: expansions.update
        params:
          updates:
            - { key: CC, value: gcc }
            - { key: AUTH, value: noauth }
            - { key: MONGODB_VERSION, value: "4.2" }
            - { key: TOPOLOGY, value: replica_set }
            - { key: SSL, value: nossl }
      - func: fetch-det
      - func: bootstrap-mongo-orchestration
      - func: run-simple-http-server
      - func: run-tests
  - name: sasl-off-nossl-ubuntu1804-gcc-test-4.2-server-noauth
    run_on: ubuntu1804-small
    tags: [sasl-matrix-nossl, test, ubuntu1804, gcc, sasl-off, noauth, server, "4.2"]
    depends_on: [{ name: sasl-off-nossl-ubuntu1804-gcc-compile }]
    commands:
      - func: fetch-build
        vars:
          BUILD_NAME: sasl-off-nossl-ubuntu1804-gcc-compile
      - command: expansions.update
        params:
          updates:
            - { key: CC, value: gcc }
            - { key: AUTH, value: noauth }
            - { key: MONGODB_VERSION, value: "4.2" }
            - { key: TOPOLOGY, value: server }
            - { key: SSL, value: nossl }
      - func: fetch-det
      - func: bootstrap-mongo-orchestration
      - func: run-simple-http-server
      - func: run-tests
  - name: sasl-off-nossl-ubuntu1804-gcc-test-4.2-sharded-noauth
    run_on: ubuntu1804-small
    tags: [sasl-matrix-nossl, test, ubuntu1804, gcc, sasl-off, noauth, sharded, "4.2"]
    depends_on: [{ name: sasl-off-nossl-ubuntu1804-gcc-compile }]
    commands:
      - func: fetch-build
        vars:
          BUILD_NAME: sasl-off-nossl-ubuntu1804-gcc-compile
      - command: expansions.update
        params:
          updates:
            - { key: CC, value: gcc }
            - { key: AUTH, value: noauth }
            - { key: MONGODB_VERSION, value: "4.2" }
            - { key: TOPOLOGY, value: sharded_cluster }
            - { key: SSL, value: nossl }
      - func: fetch-det
      - func: bootstrap-mongo-orchestration
      - func: run-simple-http-server
      - func: run-tests
  - name: sasl-off-nossl-ubuntu1804-gcc-test-4.4-replica-noauth
    run_on: ubuntu1804-small
    tags: [sasl-matrix-nossl, test, ubuntu1804, gcc, sasl-off, noauth, replica, "4.4"]
    depends_on: [{ name: sasl-off-nossl-ubuntu1804-gcc-compile }]
    commands:
      - func: fetch-build
        vars:
          BUILD_NAME: sasl-off-nossl-ubuntu1804-gcc-compile
      - command: expansions.update
        params:
          updates:
            - { key: CC, value: gcc }
            - { key: AUTH, value: noauth }
            - { key: MONGODB_VERSION, value: "4.4" }
            - { key: TOPOLOGY, value: replica_set }
            - { key: SSL, value: nossl }
      - func: fetch-det
      - func: bootstrap-mongo-orchestration
      - func: run-simple-http-server
      - func: run-tests
  - name: sasl-off-nossl-ubuntu1804-gcc-test-4.4-server-noauth
    run_on: ubuntu1804-small
    tags: [sasl-matrix-nossl, test, ubuntu1804, gcc, sasl-off, noauth, server, "4.4"]
    depends_on: [{ name: sasl-off-nossl-ubuntu1804-gcc-compile }]
    commands:
      - func: fetch-build
        vars:
          BUILD_NAME: sasl-off-nossl-ubuntu1804-gcc-compile
      - command: expansions.update
        params:
          updates:
            - { key: CC, value: gcc }
            - { key: AUTH, value: noauth }
            - { key: MONGODB_VERSION, value: "4.4" }
            - { key: TOPOLOGY, value: server }
            - { key: SSL, value: nossl }
      - func: fetch-det
      - func: bootstrap-mongo-orchestration
      - func: run-simple-http-server
      - func: run-tests
  - name: sasl-off-nossl-ubuntu1804-gcc-test-4.4-sharded-noauth
    run_on: ubuntu1804-small
    tags: [sasl-matrix-nossl, test, ubuntu1804, gcc, sasl-off, noauth, sharded, "4.4"]
    depends_on: [{ name: sasl-off-nossl-ubuntu1804-gcc-compile }]
    commands:
      - func: fetch-build
        vars:
          BUILD_NAME: sasl-off-nossl-ubuntu1804-gcc-compile
      - command: expansions.update
        params:
          updates:
            - { key: CC, value: gcc }
            - { key: AUTH, value: noauth }
            - { key: MONGODB_VERSION, value: "4.4" }
            - { key: TOPOLOGY, value: sharded_cluster }
            - { key: SSL, value: nossl }
      - func: fetch-det
      - func: bootstrap-mongo-orchestration
      - func: run-simple-http-server
      - func: run-tests
  - name: sasl-off-nossl-ubuntu1804-gcc-test-5.0-replica-noauth
    run_on: ubuntu1804-small
    tags: [sasl-matrix-nossl, test, ubuntu1804, gcc, sasl-off, noauth, replica, "5.0"]
    depends_on: [{ name: sasl-off-nossl-ubuntu1804-gcc-compile }]
    commands:
      - func: fetch-build
        vars:
          BUILD_NAME: sasl-off-nossl-ubuntu1804-gcc-compile
      - command: expansions.update
        params:
          updates:
            - { key: CC, value: gcc }
            - { key: AUTH, value: noauth }
            - { key: MONGODB_VERSION, value: "5.0" }
            - { key: TOPOLOGY, value: replica_set }
            - { key: SSL, value: nossl }
      - func: fetch-det
      - func: bootstrap-mongo-orchestration
      - func: run-simple-http-server
      - func: run-tests
  - name: sasl-off-nossl-ubuntu1804-gcc-test-5.0-server-noauth
    run_on: ubuntu1804-small
    tags: [sasl-matrix-nossl, test, ubuntu1804, gcc, sasl-off, noauth, server, "5.0"]
    depends_on: [{ name: sasl-off-nossl-ubuntu1804-gcc-compile }]
    commands:
      - func: fetch-build
        vars:
          BUILD_NAME: sasl-off-nossl-ubuntu1804-gcc-compile
      - command: expansions.update
        params:
          updates:
            - { key: CC, value: gcc }
            - { key: AUTH, value: noauth }
            - { key: MONGODB_VERSION, value: "5.0" }
            - { key: TOPOLOGY, value: server }
            - { key: SSL, value: nossl }
      - func: fetch-det
      - func: bootstrap-mongo-orchestration
      - func: run-simple-http-server
      - func: run-tests
  - name: sasl-off-nossl-ubuntu1804-gcc-test-5.0-sharded-noauth
    run_on: ubuntu1804-small
    tags: [sasl-matrix-nossl, test, ubuntu1804, gcc, sasl-off, noauth, sharded, "5.0"]
    depends_on: [{ name: sasl-off-nossl-ubuntu1804-gcc-compile }]
    commands:
      - func: fetch-build
        vars:
          BUILD_NAME: sasl-off-nossl-ubuntu1804-gcc-compile
      - command: expansions.update
        params:
          updates:
            - { key: CC, value: gcc }
            - { key: AUTH, value: noauth }
            - { key: MONGODB_VERSION, value: "5.0" }
            - { key: TOPOLOGY, value: sharded_cluster }
            - { key: SSL, value: nossl }
      - func: fetch-det
      - func: bootstrap-mongo-orchestration
      - func: run-simple-http-server
      - func: run-tests
  - name: sasl-off-nossl-ubuntu1804-gcc-test-6.0-replica-noauth
    run_on: ubuntu1804-small
    tags: [sasl-matrix-nossl, test, ubuntu1804, gcc, sasl-off, noauth, replica, "6.0"]
    depends_on: [{ name: sasl-off-nossl-ubuntu1804-gcc-compile }]
    commands:
      - func: fetch-build
        vars:
          BUILD_NAME: sasl-off-nossl-ubuntu1804-gcc-compile
      - command: expansions.update
        params:
          updates:
            - { key: CC, value: gcc }
            - { key: AUTH, value: noauth }
            - { key: MONGODB_VERSION, value: "6.0" }
            - { key: TOPOLOGY, value: replica_set }
            - { key: SSL, value: nossl }
      - func: fetch-det
      - func: bootstrap-mongo-orchestration
      - func: run-simple-http-server
      - func: run-tests
  - name: sasl-off-nossl-ubuntu1804-gcc-test-6.0-server-noauth
    run_on: ubuntu1804-small
    tags: [sasl-matrix-nossl, test, ubuntu1804, gcc, sasl-off, noauth, server, "6.0"]
    depends_on: [{ name: sasl-off-nossl-ubuntu1804-gcc-compile }]
    commands:
      - func: fetch-build
        vars:
          BUILD_NAME: sasl-off-nossl-ubuntu1804-gcc-compile
      - command: expansions.update
        params:
          updates:
            - { key: CC, value: gcc }
            - { key: AUTH, value: noauth }
            - { key: MONGODB_VERSION, value: "6.0" }
            - { key: TOPOLOGY, value: server }
            - { key: SSL, value: nossl }
      - func: fetch-det
      - func: bootstrap-mongo-orchestration
      - func: run-simple-http-server
      - func: run-tests
  - name: sasl-off-nossl-ubuntu1804-gcc-test-6.0-sharded-noauth
    run_on: ubuntu1804-small
    tags: [sasl-matrix-nossl, test, ubuntu1804, gcc, sasl-off, noauth, sharded, "6.0"]
    depends_on: [{ name: sasl-off-nossl-ubuntu1804-gcc-compile }]
    commands:
      - func: fetch-build
        vars:
          BUILD_NAME: sasl-off-nossl-ubuntu1804-gcc-compile
      - command: expansions.update
        params:
          updates:
            - { key: CC, value: gcc }
            - { key: AUTH, value: noauth }
            - { key: MONGODB_VERSION, value: "6.0" }
            - { key: TOPOLOGY, value: sharded_cluster }
            - { key: SSL, value: nossl }
      - func: fetch-det
      - func: bootstrap-mongo-orchestration
      - func: run-simple-http-server
      - func: run-tests
  - name: sasl-off-nossl-ubuntu2004-gcc-compile
    run_on: ubuntu2004-large
    tags: [sasl-matrix-nossl, compile, ubuntu2004, gcc, sasl-off]
    commands:
      - func: find-cmake-latest
      - func: sasl-off-nossl-compile
        vars:
          CC: gcc
      - func: upload-build
  - name: sasl-off-nossl-ubuntu2004-gcc-test-7.0-replica-noauth
    run_on: ubuntu2004-small
    tags: [sasl-matrix-nossl, test, ubuntu2004, gcc, sasl-off, noauth, replica, "7.0"]
    depends_on: [{ name: sasl-off-nossl-ubuntu2004-gcc-compile }]
    commands:
      - func: fetch-build
        vars:
          BUILD_NAME: sasl-off-nossl-ubuntu2004-gcc-compile
      - command: expansions.update
        params:
          updates:
            - { key: CC, value: gcc }
            - { key: AUTH, value: noauth }
            - { key: MONGODB_VERSION, value: "7.0" }
            - { key: TOPOLOGY, value: replica_set }
            - { key: SSL, value: nossl }
      - func: fetch-det
      - func: bootstrap-mongo-orchestration
      - func: run-simple-http-server
      - func: run-tests
  - name: sasl-off-nossl-ubuntu2004-gcc-test-7.0-server-noauth
    run_on: ubuntu2004-small
    tags: [sasl-matrix-nossl, test, ubuntu2004, gcc, sasl-off, noauth, server, "7.0"]
    depends_on: [{ name: sasl-off-nossl-ubuntu2004-gcc-compile }]
    commands:
      - func: fetch-build
        vars:
          BUILD_NAME: sasl-off-nossl-ubuntu2004-gcc-compile
      - command: expansions.update
        params:
          updates:
            - { key: CC, value: gcc }
            - { key: AUTH, value: noauth }
            - { key: MONGODB_VERSION, value: "7.0" }
            - { key: TOPOLOGY, value: server }
            - { key: SSL, value: nossl }
      - func: fetch-det
      - func: bootstrap-mongo-orchestration
      - func: run-simple-http-server
      - func: run-tests
  - name: sasl-off-nossl-ubuntu2004-gcc-test-7.0-sharded-noauth
    run_on: ubuntu2004-small
    tags: [sasl-matrix-nossl, test, ubuntu2004, gcc, sasl-off, noauth, sharded, "7.0"]
    depends_on: [{ name: sasl-off-nossl-ubuntu2004-gcc-compile }]
    commands:
      - func: fetch-build
        vars:
          BUILD_NAME: sasl-off-nossl-ubuntu2004-gcc-compile
      - command: expansions.update
        params:
          updates:
            - { key: CC, value: gcc }
            - { key: AUTH, value: noauth }
            - { key: MONGODB_VERSION, value: "7.0" }
            - { key: TOPOLOGY, value: sharded_cluster }
            - { key: SSL, value: nossl }
      - func: fetch-det
      - func: bootstrap-mongo-orchestration
      - func: run-simple-http-server
      - func: run-tests
  - name: sasl-off-nossl-ubuntu2004-gcc-test-8.0-replica-noauth
    run_on: ubuntu2004-small
    tags: [sasl-matrix-nossl, test, ubuntu2004, gcc, sasl-off, noauth, replica, "8.0"]
    depends_on: [{ name: sasl-off-nossl-ubuntu2004-gcc-compile }]
    commands:
      - func: fetch-build
        vars:
          BUILD_NAME: sasl-off-nossl-ubuntu2004-gcc-compile
      - command: expansions.update
        params:
          updates:
            - { key: CC, value: gcc }
            - { key: AUTH, value: noauth }
            - { key: MONGODB_VERSION, value: "8.0" }
            - { key: TOPOLOGY, value: replica_set }
            - { key: SSL, value: nossl }
      - func: fetch-det
      - func: bootstrap-mongo-orchestration
      - func: run-simple-http-server
      - func: run-tests
  - name: sasl-off-nossl-ubuntu2004-gcc-test-8.0-server-noauth
    run_on: ubuntu2004-small
    tags: [sasl-matrix-nossl, test, ubuntu2004, gcc, sasl-off, noauth, server, "8.0"]
    depends_on: [{ name: sasl-off-nossl-ubuntu2004-gcc-compile }]
    commands:
      - func: fetch-build
        vars:
          BUILD_NAME: sasl-off-nossl-ubuntu2004-gcc-compile
      - command: expansions.update
        params:
          updates:
            - { key: CC, value: gcc }
            - { key: AUTH, value: noauth }
            - { key: MONGODB_VERSION, value: "8.0" }
            - { key: TOPOLOGY, value: server }
            - { key: SSL, value: nossl }
      - func: fetch-det
      - func: bootstrap-mongo-orchestration
      - func: run-simple-http-server
      - func: run-tests
  - name: sasl-off-nossl-ubuntu2004-gcc-test-8.0-sharded-noauth
    run_on: ubuntu2004-small
    tags: [sasl-matrix-nossl, test, ubuntu2004, gcc, sasl-off, noauth, sharded, "8.0"]
    depends_on: [{ name: sasl-off-nossl-ubuntu2004-gcc-compile }]
    commands:
      - func: fetch-build
        vars:
          BUILD_NAME: sasl-off-nossl-ubuntu2004-gcc-compile
      - command: expansions.update
        params:
          updates:
            - { key: CC, value: gcc }
            - { key: AUTH, value: noauth }
            - { key: MONGODB_VERSION, value: "8.0" }
            - { key: TOPOLOGY, value: sharded_cluster }
            - { key: SSL, value: nossl }
      - func: fetch-det
      - func: bootstrap-mongo-orchestration
      - func: run-simple-http-server
      - func: run-tests
  - name: sasl-off-nossl-ubuntu2004-gcc-test-latest-replica-noauth
    run_on: ubuntu2004-small
    tags: [sasl-matrix-nossl, test, ubuntu2004, gcc, sasl-off, noauth, replica, latest]
    depends_on: [{ name: sasl-off-nossl-ubuntu2004-gcc-compile }]
    commands:
      - func: fetch-build
        vars:
          BUILD_NAME: sasl-off-nossl-ubuntu2004-gcc-compile
      - command: expansions.update
        params:
          updates:
            - { key: CC, value: gcc }
            - { key: AUTH, value: noauth }
            - { key: MONGODB_VERSION, value: latest }
            - { key: TOPOLOGY, value: replica_set }
            - { key: SSL, value: nossl }
      - func: fetch-det
      - func: bootstrap-mongo-orchestration
      - func: run-simple-http-server
      - func: run-tests
  - name: sasl-off-nossl-ubuntu2004-gcc-test-latest-server-noauth
    run_on: ubuntu2004-small
    tags: [sasl-matrix-nossl, test, ubuntu2004, gcc, sasl-off, noauth, server, latest]
    depends_on: [{ name: sasl-off-nossl-ubuntu2004-gcc-compile }]
    commands:
      - func: fetch-build
        vars:
          BUILD_NAME: sasl-off-nossl-ubuntu2004-gcc-compile
      - command: expansions.update
        params:
          updates:
            - { key: CC, value: gcc }
            - { key: AUTH, value: noauth }
            - { key: MONGODB_VERSION, value: latest }
            - { key: TOPOLOGY, value: server }
            - { key: SSL, value: nossl }
      - func: fetch-det
      - func: bootstrap-mongo-orchestration
      - func: run-simple-http-server
      - func: run-tests
  - name: sasl-off-nossl-ubuntu2004-gcc-test-latest-sharded-noauth
    run_on: ubuntu2004-small
    tags: [sasl-matrix-nossl, test, ubuntu2004, gcc, sasl-off, noauth, sharded, latest]
    depends_on: [{ name: sasl-off-nossl-ubuntu2004-gcc-compile }]
    commands:
      - func: fetch-build
        vars:
          BUILD_NAME: sasl-off-nossl-ubuntu2004-gcc-compile
      - command: expansions.update
        params:
          updates:
            - { key: CC, value: gcc }
            - { key: AUTH, value: noauth }
            - { key: MONGODB_VERSION, value: latest }
            - { key: TOPOLOGY, value: sharded_cluster }
            - { key: SSL, value: nossl }
      - func: fetch-det
      - func: bootstrap-mongo-orchestration
      - func: run-simple-http-server
      - func: run-tests
  - name: sasl-off-nossl-windows-2019-vs2017-x64-compile
    run_on: windows-vsCurrent-large
    tags: [sasl-matrix-nossl, compile, windows-vsCurrent, vs2017x64, sasl-off]
    commands:
      - func: find-cmake-latest
      - func: sasl-off-nossl-compile
        vars:
          CC: Visual Studio 15 2017 Win64
      - func: upload-build
  - name: sasl-off-winssl-vs2013-x86-compile
    run_on: windows-64-vs2013-large
    tags: [sasl-matrix-winssl, compile, windows-64-vs2013, vs2013x86, sasl-off]
    commands:
      - func: find-cmake-latest
      - func: sasl-off-winssl-compile
        vars:
          CC: Visual Studio 12 2013
      - func: upload-build
  - name: sasl-off-winssl-vs2015-x86-compile
    run_on: windows-64-vs2015-large
    tags: [sasl-matrix-winssl, compile, windows-64-vs2015, vs2015x86, sasl-off]
    commands:
      - func: find-cmake-latest
      - func: sasl-off-winssl-compile
        vars:
          CC: Visual Studio 14 2015
      - func: upload-build
  - name: sasl-off-winssl-windows-2019-vs2017-x64-compile
    run_on: windows-vsCurrent-large
    tags: [sasl-matrix-winssl, compile, windows-vsCurrent, vs2017x64, sasl-off]
    commands:
      - func: find-cmake-latest
      - func: sasl-off-winssl-compile
        vars:
          CC: Visual Studio 15 2017 Win64
      - func: upload-build
  - name: sasl-off-winssl-windows-2019-vs2017-x86-compile
    run_on: windows-vsCurrent-large
    tags: [sasl-matrix-winssl, compile, windows-vsCurrent, vs2017x86, sasl-off]
    commands:
      - func: find-cmake-latest
      - func: sasl-off-winssl-compile
        vars:
          CC: Visual Studio 15 2017
      - func: upload-build
  - name: sasl-sspi-winssl-windows-2019-mingw-compile
    run_on: windows-vsCurrent-large
    tags: [sasl-matrix-winssl, compile, windows-vsCurrent, mingw, sasl-sspi]
    commands:
      - func: find-cmake-latest
      - func: sasl-sspi-winssl-compile
        vars:
          CC: mingw
      - func: upload-build
  - name: sasl-sspi-winssl-windows-2019-mingw-test-8.0-server-auth
    run_on: windows-vsCurrent-small
    tags: [sasl-matrix-winssl, test, windows-vsCurrent, mingw, sasl-sspi, auth, server, "8.0", winssl]
    depends_on: [{ name: sasl-sspi-winssl-windows-2019-mingw-compile }]
    commands:
      - func: fetch-build
        vars:
          BUILD_NAME: sasl-sspi-winssl-windows-2019-mingw-compile
      - command: expansions.update
        params:
          updates:
            - { key: CC, value: mingw }
            - { key: AUTH, value: auth }
            - { key: MONGODB_VERSION, value: "8.0" }
            - { key: TOPOLOGY, value: server }
            - { key: SSL, value: winssl }
      - func: fetch-det
      - func: bootstrap-mongo-orchestration
      - func: run-simple-http-server
      - func: run-tests
  - name: sasl-sspi-winssl-windows-2019-mingw-test-latest-server-auth
    run_on: windows-vsCurrent-small
    tags: [sasl-matrix-winssl, test, windows-vsCurrent, mingw, sasl-sspi, auth, server, latest, winssl]
    depends_on: [{ name: sasl-sspi-winssl-windows-2019-mingw-compile }]
    commands:
      - func: fetch-build
        vars:
          BUILD_NAME: sasl-sspi-winssl-windows-2019-mingw-compile
      - command: expansions.update
        params:
          updates:
            - { key: CC, value: mingw }
            - { key: AUTH, value: auth }
            - { key: MONGODB_VERSION, value: latest }
            - { key: TOPOLOGY, value: server }
            - { key: SSL, value: winssl }
      - func: fetch-det
      - func: bootstrap-mongo-orchestration
      - func: run-simple-http-server
      - func: run-tests
  - name: sasl-sspi-winssl-windows-2019-vs2017-x64-compile
    run_on: windows-vsCurrent-large
    tags: [sasl-matrix-winssl, compile, windows-vsCurrent, vs2017x64, sasl-sspi]
    commands:
      - func: find-cmake-latest
      - func: sasl-sspi-winssl-compile
        vars:
          CC: Visual Studio 15 2017 Win64
      - func: upload-build
  - name: sasl-sspi-winssl-windows-2019-vs2017-x64-test-8.0-server-auth
    run_on: windows-vsCurrent-small
    tags: [sasl-matrix-winssl, test, windows-vsCurrent, vs2017x64, sasl-sspi, auth, server, "8.0", winssl]
    depends_on: [{ name: sasl-sspi-winssl-windows-2019-vs2017-x64-compile }]
    commands:
      - func: fetch-build
        vars:
          BUILD_NAME: sasl-sspi-winssl-windows-2019-vs2017-x64-compile
      - command: expansions.update
        params:
          updates:
            - { key: CC, value: Visual Studio 15 2017 Win64 }
            - { key: AUTH, value: auth }
            - { key: MONGODB_VERSION, value: "8.0" }
            - { key: TOPOLOGY, value: server }
            - { key: SSL, value: winssl }
      - func: fetch-det
      - func: bootstrap-mongo-orchestration
      - func: run-simple-http-server
      - func: run-tests
  - name: sasl-sspi-winssl-windows-2019-vs2017-x64-test-latest-server-auth
    run_on: windows-vsCurrent-small
    tags: [sasl-matrix-winssl, test, windows-vsCurrent, vs2017x64, sasl-sspi, auth, server, latest, winssl]
    depends_on: [{ name: sasl-sspi-winssl-windows-2019-vs2017-x64-compile }]
    commands:
      - func: fetch-build
        vars:
          BUILD_NAME: sasl-sspi-winssl-windows-2019-vs2017-x64-compile
      - command: expansions.update
        params:
          updates:
            - { key: CC, value: Visual Studio 15 2017 Win64 }
            - { key: AUTH, value: auth }
            - { key: MONGODB_VERSION, value: latest }
            - { key: TOPOLOGY, value: server }
            - { key: SSL, value: winssl }
      - func: fetch-det
      - func: bootstrap-mongo-orchestration
      - func: run-simple-http-server
      - func: run-tests
  - name: sasl-sspi-winssl-windows-2019-vs2017-x86-compile
    run_on: windows-vsCurrent-large
    tags: [sasl-matrix-winssl, compile, windows-vsCurrent, vs2017x86, sasl-sspi]
    commands:
      - func: find-cmake-latest
      - func: sasl-sspi-winssl-compile
        vars:
          CC: Visual Studio 15 2017
      - func: upload-build
  - name: sasl-sspi-winssl-windows-2019-vs2017-x86-test-8.0-server-auth
    run_on: windows-vsCurrent-small
    tags: [sasl-matrix-winssl, test, windows-vsCurrent, vs2017x86, sasl-sspi, auth, server, "8.0", winssl]
    depends_on: [{ name: sasl-sspi-winssl-windows-2019-vs2017-x86-compile }]
    commands:
      - func: fetch-build
        vars:
          BUILD_NAME: sasl-sspi-winssl-windows-2019-vs2017-x86-compile
      - command: expansions.update
        params:
          updates:
            - { key: CC, value: Visual Studio 15 2017 }
            - { key: AUTH, value: auth }
            - { key: MONGODB_VERSION, value: "8.0" }
            - { key: TOPOLOGY, value: server }
            - { key: SSL, value: winssl }
      - func: fetch-det
      - func: bootstrap-mongo-orchestration
      - func: run-simple-http-server
      - func: run-tests
  - name: sasl-sspi-winssl-windows-2019-vs2017-x86-test-latest-server-auth
    run_on: windows-vsCurrent-small
    tags: [sasl-matrix-winssl, test, windows-vsCurrent, vs2017x86, sasl-sspi, auth, server, latest, winssl]
    depends_on: [{ name: sasl-sspi-winssl-windows-2019-vs2017-x86-compile }]
    commands:
      - func: fetch-build
        vars:
          BUILD_NAME: sasl-sspi-winssl-windows-2019-vs2017-x86-compile
      - command: expansions.update
        params:
          updates:
            - { key: CC, value: Visual Studio 15 2017 }
            - { key: AUTH, value: auth }
            - { key: MONGODB_VERSION, value: latest }
            - { key: TOPOLOGY, value: server }
            - { key: SSL, value: winssl }
      - func: fetch-det
      - func: bootstrap-mongo-orchestration
      - func: run-simple-http-server
      - func: run-tests
  - name: scan-build-macos-1100-clang
    run_on: macos-1100
    tags: [scan-build-matrix, macos-1100, clang]
    commands:
      - func: find-cmake-latest
      - func: scan-build
        vars:
          CC: clang
      - func: upload scan artifacts
  - name: scan-build-ubuntu1604-arm64-clang
    run_on: ubuntu1604-arm64-large
    tags: [scan-build-matrix, ubuntu1604-arm64, clang]
    commands:
      - func: find-cmake-latest
      - func: scan-build
        vars:
          CC: clang
      - func: upload scan artifacts
  - name: scan-build-ubuntu1604-clang
    run_on: ubuntu1604-large
    tags: [scan-build-matrix, ubuntu1604, clang]
    commands:
      - func: find-cmake-latest
      - func: scan-build
        vars:
          CC: clang
      - func: upload scan artifacts
  - name: scan-build-ubuntu1604-clang-i686
    run_on: ubuntu1604-large
    tags: [scan-build-matrix, ubuntu1604, clang, i686]
    commands:
      - func: find-cmake-latest
      - func: scan-build
        vars:
          CC: clang
          MARCH: i686
      - func: upload scan artifacts
  - name: scan-build-ubuntu1804-arm64-clang
    run_on: ubuntu1804-arm64-large
    tags: [scan-build-matrix, ubuntu1804-arm64, clang]
    commands:
      - func: find-cmake-latest
      - func: scan-build
        vars:
          CC: clang
      - func: upload scan artifacts
  - name: scan-build-ubuntu1804-clang-i686
    run_on: ubuntu1804-large
    tags: [scan-build-matrix, ubuntu1804, clang, i686]
    commands:
      - func: find-cmake-latest
      - func: scan-build
        vars:
          CC: clang
          MARCH: i686
      - func: upload scan artifacts
  - name: std-c11-debian10-clang-compile
    run_on: debian10-large
    tags: [std-matrix, debian10, clang, compile, std-c11]
    commands:
      - func: find-cmake-latest
      - func: std-compile
        vars:
          CC: clang
          C_STD_VERSION: 11
  - name: std-c11-debian10-gcc-compile
    run_on: debian10-large
    tags: [std-matrix, debian10, gcc, compile, std-c11]
    commands:
      - func: find-cmake-latest
      - func: std-compile
        vars:
          CC: gcc
          C_STD_VERSION: 11
  - name: std-c11-debian11-clang-compile
    run_on: debian11-large
    tags: [std-matrix, debian11, clang, compile, std-c11]
    commands:
      - func: find-cmake-latest
      - func: std-compile
        vars:
          CC: clang
          C_STD_VERSION: 11
  - name: std-c11-debian11-gcc-compile
    run_on: debian11-large
    tags: [std-matrix, debian11, gcc, compile, std-c11]
    commands:
      - func: find-cmake-latest
      - func: std-compile
        vars:
          CC: gcc
          C_STD_VERSION: 11
  - name: std-c11-debian92-clang-compile
    run_on: debian92-large
    tags: [std-matrix, debian92, clang, compile, std-c11]
    commands:
      - func: find-cmake-latest
      - func: std-compile
        vars:
          CC: clang
          C_STD_VERSION: 11
  - name: std-c11-ubuntu1604-clang-compile
    run_on: ubuntu1604-large
    tags: [std-matrix, ubuntu1604, clang, compile, std-c11]
    commands:
      - func: find-cmake-latest
      - func: std-compile
        vars:
          CC: clang
          C_STD_VERSION: 11
  - name: std-c11-ubuntu1604-clang-i686-compile
    run_on: ubuntu1604-large
    tags: [std-matrix, ubuntu1604, clang, compile, i686, std-c11]
    commands:
      - func: find-cmake-latest
      - func: std-compile
        vars:
          CC: clang
          C_STD_VERSION: 11
          MARCH: i686
  - name: std-c11-ubuntu1804-clang-i686-compile
    run_on: ubuntu1804-large
    tags: [std-matrix, ubuntu1804, clang, compile, i686, std-c11]
    commands:
      - func: find-cmake-latest
      - func: std-compile
        vars:
          CC: clang
          C_STD_VERSION: 11
          MARCH: i686
  - name: std-c11-ubuntu1804-gcc-compile
    run_on: ubuntu1804-large
    tags: [std-matrix, ubuntu1804, gcc, compile, std-c11]
    commands:
      - func: find-cmake-latest
      - func: std-compile
        vars:
          CC: gcc
          C_STD_VERSION: 11
  - name: std-c11-ubuntu2004-clang-compile
    run_on: ubuntu2004-large
    tags: [std-matrix, ubuntu2004, clang, compile, std-c11]
    commands:
      - func: find-cmake-latest
      - func: std-compile
        vars:
          CC: clang
          C_STD_VERSION: 11
  - name: std-c11-ubuntu2004-gcc-compile
    run_on: ubuntu2004-large
    tags: [std-matrix, ubuntu2004, gcc, compile, std-c11]
    commands:
      - func: find-cmake-latest
      - func: std-compile
        vars:
          CC: gcc
          C_STD_VERSION: 11
  - name: std-c11-windows-2019-vs2017-x64-compile
    run_on: windows-vsCurrent-large
    tags: [std-matrix, windows-vsCurrent, vs2017x64, compile, std-c11]
    commands:
      - func: find-cmake-latest
      - func: std-compile
        vars:
          CC: Visual Studio 15 2017 Win64
          C_STD_VERSION: 11
  - name: std-c17-debian10-gcc-compile
    run_on: debian10-large
    tags: [std-matrix, debian10, gcc, compile, std-c17]
    commands:
      - func: find-cmake-latest
      - func: std-compile
        vars:
          CC: gcc
          C_STD_VERSION: 17
  - name: std-c17-debian11-gcc-compile
    run_on: debian11-large
    tags: [std-matrix, debian11, gcc, compile, std-c17]
    commands:
      - func: find-cmake-latest
      - func: std-compile
        vars:
          CC: gcc
          C_STD_VERSION: 17
  - name: std-c17-windows-2019-vs2017-x64-compile
    run_on: windows-vsCurrent-large
    tags: [std-matrix, windows-vsCurrent, vs2017x64, compile, std-c17]
    commands:
      - func: find-cmake-latest
      - func: std-compile
        vars:
          CC: Visual Studio 15 2017 Win64
          C_STD_VERSION: 17
  - name: tsan-sasl-cyrus-openssl-ubuntu1804-clang-compile
    run_on: ubuntu1804-large
    tags: [sanitizers-matrix-tsan, compile, ubuntu1804, clang, tsan, sasl-cyrus]
    commands:
      - func: find-cmake-latest
      - func: sasl-cyrus-openssl-compile
        vars:
          CC: clang
      - func: upload-build
  - name: tsan-sasl-cyrus-openssl-ubuntu1804-clang-test-4.0-replica-auth
    run_on: ubuntu1804-small
    tags: [sanitizers-matrix-tsan, test, ubuntu1804, clang, sasl-cyrus, tsan, auth, replica, "4.0", openssl]
    depends_on: [{ name: tsan-sasl-cyrus-openssl-ubuntu1804-clang-compile }]
    commands:
      - func: fetch-build
        vars:
          BUILD_NAME: tsan-sasl-cyrus-openssl-ubuntu1804-clang-compile
      - command: expansions.update
        params:
          updates:
            - { key: CC, value: clang }
            - { key: AUTH, value: auth }
            - { key: MONGODB_VERSION, value: "4.0" }
            - { key: TOPOLOGY, value: replica_set }
            - { key: SSL, value: openssl }
      - func: fetch-det
      - func: bootstrap-mongo-orchestration
      - func: run-simple-http-server
      - func: run-tests
  - name: tsan-sasl-cyrus-openssl-ubuntu1804-clang-test-4.0-server-auth
    run_on: ubuntu1804-small
    tags: [sanitizers-matrix-tsan, test, ubuntu1804, clang, sasl-cyrus, tsan, auth, server, "4.0", openssl]
    depends_on: [{ name: tsan-sasl-cyrus-openssl-ubuntu1804-clang-compile }]
    commands:
      - func: fetch-build
        vars:
          BUILD_NAME: tsan-sasl-cyrus-openssl-ubuntu1804-clang-compile
      - command: expansions.update
        params:
          updates:
            - { key: CC, value: clang }
            - { key: AUTH, value: auth }
            - { key: MONGODB_VERSION, value: "4.0" }
            - { key: TOPOLOGY, value: server }
            - { key: SSL, value: openssl }
      - func: fetch-det
      - func: bootstrap-mongo-orchestration
      - func: run-simple-http-server
      - func: run-tests
  - name: tsan-sasl-cyrus-openssl-ubuntu1804-clang-test-4.0-sharded-auth
    run_on: ubuntu1804-small
    tags: [sanitizers-matrix-tsan, test, ubuntu1804, clang, sasl-cyrus, tsan, auth, sharded, "4.0", openssl]
    depends_on: [{ name: tsan-sasl-cyrus-openssl-ubuntu1804-clang-compile }]
    commands:
      - func: fetch-build
        vars:
          BUILD_NAME: tsan-sasl-cyrus-openssl-ubuntu1804-clang-compile
      - command: expansions.update
        params:
          updates:
            - { key: CC, value: clang }
            - { key: AUTH, value: auth }
            - { key: MONGODB_VERSION, value: "4.0" }
            - { key: TOPOLOGY, value: sharded_cluster }
            - { key: SSL, value: openssl }
      - func: fetch-det
      - func: bootstrap-mongo-orchestration
      - func: run-simple-http-server
      - func: run-tests
  - name: tsan-sasl-cyrus-openssl-ubuntu1804-clang-test-4.2-replica-auth
    run_on: ubuntu1804-small
    tags: [sanitizers-matrix-tsan, test, ubuntu1804, clang, sasl-cyrus, tsan, auth, replica, "4.2", openssl]
    depends_on: [{ name: tsan-sasl-cyrus-openssl-ubuntu1804-clang-compile }]
    commands:
      - func: fetch-build
        vars:
          BUILD_NAME: tsan-sasl-cyrus-openssl-ubuntu1804-clang-compile
      - command: expansions.update
        params:
          updates:
            - { key: CC, value: clang }
            - { key: AUTH, value: auth }
            - { key: MONGODB_VERSION, value: "4.2" }
            - { key: TOPOLOGY, value: replica_set }
            - { key: SSL, value: openssl }
      - func: fetch-det
      - func: bootstrap-mongo-orchestration
      - func: run-simple-http-server
      - func: run-tests
  - name: tsan-sasl-cyrus-openssl-ubuntu1804-clang-test-4.2-server-auth
    run_on: ubuntu1804-small
    tags: [sanitizers-matrix-tsan, test, ubuntu1804, clang, sasl-cyrus, tsan, auth, server, "4.2", openssl]
    depends_on: [{ name: tsan-sasl-cyrus-openssl-ubuntu1804-clang-compile }]
    commands:
      - func: fetch-build
        vars:
          BUILD_NAME: tsan-sasl-cyrus-openssl-ubuntu1804-clang-compile
      - command: expansions.update
        params:
          updates:
            - { key: CC, value: clang }
            - { key: AUTH, value: auth }
            - { key: MONGODB_VERSION, value: "4.2" }
            - { key: TOPOLOGY, value: server }
            - { key: SSL, value: openssl }
      - func: fetch-det
      - func: bootstrap-mongo-orchestration
      - func: run-simple-http-server
      - func: run-tests
  - name: tsan-sasl-cyrus-openssl-ubuntu1804-clang-test-4.2-sharded-auth
    run_on: ubuntu1804-small
    tags: [sanitizers-matrix-tsan, test, ubuntu1804, clang, sasl-cyrus, tsan, auth, sharded, "4.2", openssl]
    depends_on: [{ name: tsan-sasl-cyrus-openssl-ubuntu1804-clang-compile }]
    commands:
      - func: fetch-build
        vars:
          BUILD_NAME: tsan-sasl-cyrus-openssl-ubuntu1804-clang-compile
      - command: expansions.update
        params:
          updates:
            - { key: CC, value: clang }
            - { key: AUTH, value: auth }
            - { key: MONGODB_VERSION, value: "4.2" }
            - { key: TOPOLOGY, value: sharded_cluster }
            - { key: SSL, value: openssl }
      - func: fetch-det
      - func: bootstrap-mongo-orchestration
      - func: run-simple-http-server
      - func: run-tests
  - name: tsan-sasl-cyrus-openssl-ubuntu1804-clang-test-4.4-replica-auth
    run_on: ubuntu1804-small
    tags: [sanitizers-matrix-tsan, test, ubuntu1804, clang, sasl-cyrus, tsan, auth, replica, "4.4", openssl]
    depends_on: [{ name: tsan-sasl-cyrus-openssl-ubuntu1804-clang-compile }]
    commands:
      - func: fetch-build
        vars:
          BUILD_NAME: tsan-sasl-cyrus-openssl-ubuntu1804-clang-compile
      - command: expansions.update
        params:
          updates:
            - { key: CC, value: clang }
            - { key: AUTH, value: auth }
            - { key: MONGODB_VERSION, value: "4.4" }
            - { key: TOPOLOGY, value: replica_set }
            - { key: SSL, value: openssl }
      - func: fetch-det
      - func: bootstrap-mongo-orchestration
      - func: run-simple-http-server
      - func: run-tests
  - name: tsan-sasl-cyrus-openssl-ubuntu1804-clang-test-4.4-server-auth
    run_on: ubuntu1804-small
    tags: [sanitizers-matrix-tsan, test, ubuntu1804, clang, sasl-cyrus, tsan, auth, server, "4.4", openssl]
    depends_on: [{ name: tsan-sasl-cyrus-openssl-ubuntu1804-clang-compile }]
    commands:
      - func: fetch-build
        vars:
          BUILD_NAME: tsan-sasl-cyrus-openssl-ubuntu1804-clang-compile
      - command: expansions.update
        params:
          updates:
            - { key: CC, value: clang }
            - { key: AUTH, value: auth }
            - { key: MONGODB_VERSION, value: "4.4" }
            - { key: TOPOLOGY, value: server }
            - { key: SSL, value: openssl }
      - func: fetch-det
      - func: bootstrap-mongo-orchestration
      - func: run-simple-http-server
      - func: run-tests
  - name: tsan-sasl-cyrus-openssl-ubuntu1804-clang-test-4.4-sharded-auth
    run_on: ubuntu1804-small
    tags: [sanitizers-matrix-tsan, test, ubuntu1804, clang, sasl-cyrus, tsan, auth, sharded, "4.4", openssl]
    depends_on: [{ name: tsan-sasl-cyrus-openssl-ubuntu1804-clang-compile }]
    commands:
      - func: fetch-build
        vars:
          BUILD_NAME: tsan-sasl-cyrus-openssl-ubuntu1804-clang-compile
      - command: expansions.update
        params:
          updates:
            - { key: CC, value: clang }
            - { key: AUTH, value: auth }
            - { key: MONGODB_VERSION, value: "4.4" }
            - { key: TOPOLOGY, value: sharded_cluster }
            - { key: SSL, value: openssl }
      - func: fetch-det
      - func: bootstrap-mongo-orchestration
      - func: run-simple-http-server
      - func: run-tests
  - name: tsan-sasl-cyrus-openssl-ubuntu1804-clang-test-5.0-replica-auth
    run_on: ubuntu1804-small
    tags: [sanitizers-matrix-tsan, test, ubuntu1804, clang, sasl-cyrus, tsan, auth, replica, "5.0", openssl]
    depends_on: [{ name: tsan-sasl-cyrus-openssl-ubuntu1804-clang-compile }]
    commands:
      - func: fetch-build
        vars:
          BUILD_NAME: tsan-sasl-cyrus-openssl-ubuntu1804-clang-compile
      - command: expansions.update
        params:
          updates:
            - { key: CC, value: clang }
            - { key: AUTH, value: auth }
            - { key: MONGODB_VERSION, value: "5.0" }
            - { key: TOPOLOGY, value: replica_set }
            - { key: SSL, value: openssl }
      - func: fetch-det
      - func: bootstrap-mongo-orchestration
      - func: run-simple-http-server
      - func: run-tests
  - name: tsan-sasl-cyrus-openssl-ubuntu1804-clang-test-5.0-server-auth
    run_on: ubuntu1804-small
    tags: [sanitizers-matrix-tsan, test, ubuntu1804, clang, sasl-cyrus, tsan, auth, server, "5.0", openssl]
    depends_on: [{ name: tsan-sasl-cyrus-openssl-ubuntu1804-clang-compile }]
    commands:
      - func: fetch-build
        vars:
          BUILD_NAME: tsan-sasl-cyrus-openssl-ubuntu1804-clang-compile
      - command: expansions.update
        params:
          updates:
            - { key: CC, value: clang }
            - { key: AUTH, value: auth }
            - { key: MONGODB_VERSION, value: "5.0" }
            - { key: TOPOLOGY, value: server }
            - { key: SSL, value: openssl }
      - func: fetch-det
      - func: bootstrap-mongo-orchestration
      - func: run-simple-http-server
      - func: run-tests
  - name: tsan-sasl-cyrus-openssl-ubuntu1804-clang-test-5.0-sharded-auth
    run_on: ubuntu1804-small
    tags: [sanitizers-matrix-tsan, test, ubuntu1804, clang, sasl-cyrus, tsan, auth, sharded, "5.0", openssl]
    depends_on: [{ name: tsan-sasl-cyrus-openssl-ubuntu1804-clang-compile }]
    commands:
      - func: fetch-build
        vars:
          BUILD_NAME: tsan-sasl-cyrus-openssl-ubuntu1804-clang-compile
      - command: expansions.update
        params:
          updates:
            - { key: CC, value: clang }
            - { key: AUTH, value: auth }
            - { key: MONGODB_VERSION, value: "5.0" }
            - { key: TOPOLOGY, value: sharded_cluster }
            - { key: SSL, value: openssl }
      - func: fetch-det
      - func: bootstrap-mongo-orchestration
      - func: run-simple-http-server
      - func: run-tests
  - name: tsan-sasl-cyrus-openssl-ubuntu1804-clang-test-6.0-replica-auth
    run_on: ubuntu1804-small
    tags: [sanitizers-matrix-tsan, test, ubuntu1804, clang, sasl-cyrus, tsan, auth, replica, "6.0", openssl]
    depends_on: [{ name: tsan-sasl-cyrus-openssl-ubuntu1804-clang-compile }]
    commands:
      - func: fetch-build
        vars:
          BUILD_NAME: tsan-sasl-cyrus-openssl-ubuntu1804-clang-compile
      - command: expansions.update
        params:
          updates:
            - { key: CC, value: clang }
            - { key: AUTH, value: auth }
            - { key: MONGODB_VERSION, value: "6.0" }
            - { key: TOPOLOGY, value: replica_set }
            - { key: SSL, value: openssl }
      - func: fetch-det
      - func: bootstrap-mongo-orchestration
      - func: run-simple-http-server
      - func: run-tests
  - name: tsan-sasl-cyrus-openssl-ubuntu1804-clang-test-6.0-server-auth
    run_on: ubuntu1804-small
    tags: [sanitizers-matrix-tsan, test, ubuntu1804, clang, sasl-cyrus, tsan, auth, server, "6.0", openssl]
    depends_on: [{ name: tsan-sasl-cyrus-openssl-ubuntu1804-clang-compile }]
    commands:
      - func: fetch-build
        vars:
          BUILD_NAME: tsan-sasl-cyrus-openssl-ubuntu1804-clang-compile
      - command: expansions.update
        params:
          updates:
            - { key: CC, value: clang }
            - { key: AUTH, value: auth }
            - { key: MONGODB_VERSION, value: "6.0" }
            - { key: TOPOLOGY, value: server }
            - { key: SSL, value: openssl }
      - func: fetch-det
      - func: bootstrap-mongo-orchestration
      - func: run-simple-http-server
      - func: run-tests
  - name: tsan-sasl-cyrus-openssl-ubuntu1804-clang-test-6.0-sharded-auth
    run_on: ubuntu1804-small
    tags: [sanitizers-matrix-tsan, test, ubuntu1804, clang, sasl-cyrus, tsan, auth, sharded, "6.0", openssl]
    depends_on: [{ name: tsan-sasl-cyrus-openssl-ubuntu1804-clang-compile }]
    commands:
      - func: fetch-build
        vars:
          BUILD_NAME: tsan-sasl-cyrus-openssl-ubuntu1804-clang-compile
      - command: expansions.update
        params:
          updates:
            - { key: CC, value: clang }
            - { key: AUTH, value: auth }
            - { key: MONGODB_VERSION, value: "6.0" }
            - { key: TOPOLOGY, value: sharded_cluster }
            - { key: SSL, value: openssl }
      - func: fetch-det
      - func: bootstrap-mongo-orchestration
      - func: run-simple-http-server
      - func: run-tests
  - name: tsan-sasl-cyrus-openssl-ubuntu2004-clang-compile
    run_on: ubuntu2004-large
    tags: [sanitizers-matrix-tsan, compile, ubuntu2004, clang, tsan, sasl-cyrus]
    commands:
      - func: find-cmake-latest
      - func: sasl-cyrus-openssl-compile
        vars:
          CC: clang
      - func: upload-build
  - name: tsan-sasl-cyrus-openssl-ubuntu2004-clang-test-7.0-replica-auth
    run_on: ubuntu2004-small
    tags: [sanitizers-matrix-tsan, test, ubuntu2004, clang, sasl-cyrus, tsan, auth, replica, "7.0", openssl]
    depends_on: [{ name: tsan-sasl-cyrus-openssl-ubuntu2004-clang-compile }]
    commands:
      - func: fetch-build
        vars:
          BUILD_NAME: tsan-sasl-cyrus-openssl-ubuntu2004-clang-compile
      - command: expansions.update
        params:
          updates:
            - { key: CC, value: clang }
            - { key: AUTH, value: auth }
            - { key: MONGODB_VERSION, value: "7.0" }
            - { key: TOPOLOGY, value: replica_set }
            - { key: SSL, value: openssl }
      - func: fetch-det
      - func: bootstrap-mongo-orchestration
      - func: run-simple-http-server
      - func: run-tests
  - name: tsan-sasl-cyrus-openssl-ubuntu2004-clang-test-7.0-server-auth
    run_on: ubuntu2004-small
    tags: [sanitizers-matrix-tsan, test, ubuntu2004, clang, sasl-cyrus, tsan, auth, server, "7.0", openssl]
    depends_on: [{ name: tsan-sasl-cyrus-openssl-ubuntu2004-clang-compile }]
    commands:
      - func: fetch-build
        vars:
          BUILD_NAME: tsan-sasl-cyrus-openssl-ubuntu2004-clang-compile
      - command: expansions.update
        params:
          updates:
            - { key: CC, value: clang }
            - { key: AUTH, value: auth }
            - { key: MONGODB_VERSION, value: "7.0" }
            - { key: TOPOLOGY, value: server }
            - { key: SSL, value: openssl }
      - func: fetch-det
      - func: bootstrap-mongo-orchestration
      - func: run-simple-http-server
      - func: run-tests
  - name: tsan-sasl-cyrus-openssl-ubuntu2004-clang-test-7.0-sharded-auth
    run_on: ubuntu2004-small
    tags: [sanitizers-matrix-tsan, test, ubuntu2004, clang, sasl-cyrus, tsan, auth, sharded, "7.0", openssl]
    depends_on: [{ name: tsan-sasl-cyrus-openssl-ubuntu2004-clang-compile }]
    commands:
      - func: fetch-build
        vars:
          BUILD_NAME: tsan-sasl-cyrus-openssl-ubuntu2004-clang-compile
      - command: expansions.update
        params:
          updates:
            - { key: CC, value: clang }
            - { key: AUTH, value: auth }
            - { key: MONGODB_VERSION, value: "7.0" }
            - { key: TOPOLOGY, value: sharded_cluster }
            - { key: SSL, value: openssl }
      - func: fetch-det
      - func: bootstrap-mongo-orchestration
      - func: run-simple-http-server
      - func: run-tests
  - name: tsan-sasl-cyrus-openssl-ubuntu2004-clang-test-8.0-replica-auth
    run_on: ubuntu2004-small
    tags: [sanitizers-matrix-tsan, test, ubuntu2004, clang, sasl-cyrus, tsan, auth, replica, "8.0", openssl]
    depends_on: [{ name: tsan-sasl-cyrus-openssl-ubuntu2004-clang-compile }]
    commands:
      - func: fetch-build
        vars:
          BUILD_NAME: tsan-sasl-cyrus-openssl-ubuntu2004-clang-compile
      - command: expansions.update
        params:
          updates:
            - { key: CC, value: clang }
            - { key: AUTH, value: auth }
            - { key: MONGODB_VERSION, value: "8.0" }
            - { key: TOPOLOGY, value: replica_set }
            - { key: SSL, value: openssl }
      - func: fetch-det
      - func: bootstrap-mongo-orchestration
      - func: run-simple-http-server
      - func: run-tests
  - name: tsan-sasl-cyrus-openssl-ubuntu2004-clang-test-8.0-server-auth
    run_on: ubuntu2004-small
    tags: [sanitizers-matrix-tsan, test, ubuntu2004, clang, sasl-cyrus, tsan, auth, server, "8.0", openssl]
    depends_on: [{ name: tsan-sasl-cyrus-openssl-ubuntu2004-clang-compile }]
    commands:
      - func: fetch-build
        vars:
          BUILD_NAME: tsan-sasl-cyrus-openssl-ubuntu2004-clang-compile
      - command: expansions.update
        params:
          updates:
            - { key: CC, value: clang }
            - { key: AUTH, value: auth }
            - { key: MONGODB_VERSION, value: "8.0" }
            - { key: TOPOLOGY, value: server }
            - { key: SSL, value: openssl }
      - func: fetch-det
      - func: bootstrap-mongo-orchestration
      - func: run-simple-http-server
      - func: run-tests
  - name: tsan-sasl-cyrus-openssl-ubuntu2004-clang-test-8.0-sharded-auth
    run_on: ubuntu2004-small
    tags: [sanitizers-matrix-tsan, test, ubuntu2004, clang, sasl-cyrus, tsan, auth, sharded, "8.0", openssl]
    depends_on: [{ name: tsan-sasl-cyrus-openssl-ubuntu2004-clang-compile }]
    commands:
      - func: fetch-build
        vars:
          BUILD_NAME: tsan-sasl-cyrus-openssl-ubuntu2004-clang-compile
      - command: expansions.update
        params:
          updates:
            - { key: CC, value: clang }
            - { key: AUTH, value: auth }
            - { key: MONGODB_VERSION, value: "8.0" }
            - { key: TOPOLOGY, value: sharded_cluster }
            - { key: SSL, value: openssl }
      - func: fetch-det
      - func: bootstrap-mongo-orchestration
      - func: run-simple-http-server
      - func: run-tests
  - name: tsan-sasl-cyrus-openssl-ubuntu2004-clang-test-latest-replica-auth
    run_on: ubuntu2004-small
    tags: [sanitizers-matrix-tsan, test, ubuntu2004, clang, sasl-cyrus, tsan, auth, replica, latest, openssl]
    depends_on: [{ name: tsan-sasl-cyrus-openssl-ubuntu2004-clang-compile }]
    commands:
      - func: fetch-build
        vars:
          BUILD_NAME: tsan-sasl-cyrus-openssl-ubuntu2004-clang-compile
      - command: expansions.update
        params:
          updates:
            - { key: CC, value: clang }
            - { key: AUTH, value: auth }
            - { key: MONGODB_VERSION, value: latest }
            - { key: TOPOLOGY, value: replica_set }
            - { key: SSL, value: openssl }
      - func: fetch-det
      - func: bootstrap-mongo-orchestration
      - func: run-simple-http-server
      - func: run-tests
  - name: tsan-sasl-cyrus-openssl-ubuntu2004-clang-test-latest-server-auth
    run_on: ubuntu2004-small
    tags: [sanitizers-matrix-tsan, test, ubuntu2004, clang, sasl-cyrus, tsan, auth, server, latest, openssl]
    depends_on: [{ name: tsan-sasl-cyrus-openssl-ubuntu2004-clang-compile }]
    commands:
      - func: fetch-build
        vars:
          BUILD_NAME: tsan-sasl-cyrus-openssl-ubuntu2004-clang-compile
      - command: expansions.update
        params:
          updates:
            - { key: CC, value: clang }
            - { key: AUTH, value: auth }
            - { key: MONGODB_VERSION, value: latest }
            - { key: TOPOLOGY, value: server }
            - { key: SSL, value: openssl }
      - func: fetch-det
      - func: bootstrap-mongo-orchestration
      - func: run-simple-http-server
      - func: run-tests
  - name: tsan-sasl-cyrus-openssl-ubuntu2004-clang-test-latest-sharded-auth
    run_on: ubuntu2004-small
    tags: [sanitizers-matrix-tsan, test, ubuntu2004, clang, sasl-cyrus, tsan, auth, sharded, latest, openssl]
    depends_on: [{ name: tsan-sasl-cyrus-openssl-ubuntu2004-clang-compile }]
    commands:
      - func: fetch-build
        vars:
          BUILD_NAME: tsan-sasl-cyrus-openssl-ubuntu2004-clang-compile
      - command: expansions.update
        params:
          updates:
            - { key: CC, value: clang }
            - { key: AUTH, value: auth }
            - { key: MONGODB_VERSION, value: latest }
            - { key: TOPOLOGY, value: sharded_cluster }
            - { key: SSL, value: openssl }
      - func: fetch-det
      - func: bootstrap-mongo-orchestration
      - func: run-simple-http-server
      - func: run-tests<|MERGE_RESOLUTION|>--- conflicted
+++ resolved
@@ -1249,10 +1249,6 @@
       - ubuntu2204-large
       - ubuntu2004-small
       - ubuntu2004
-<<<<<<< HEAD
-      - ubuntu1804
-=======
->>>>>>> a463a46c
       - ubuntu1804-medium
       - debian10
       - debian11
@@ -1262,14 +1258,6 @@
       - command: subprocess.exec
         type: setup
         params:
-<<<<<<< HEAD
-          binary: bash
-          working_dir: mongoc
-          env:
-            EARTHLY_SECRETS: SILK_CLIENT_ID=${silk_client_id},SILK_CLIENT_SECRET=${silk_client_secret}
-          args:
-            - tools/earthly.sh
-=======
           binary: ./tools/earthly.sh
           working_dir: mongoc
           env:
@@ -1278,7 +1266,6 @@
           args:
             - --secret=SILK_CLIENT_ID
             - --secret=SILK_CLIENT_SECRET
->>>>>>> a463a46c
             - +create-silk-asset-group
             - --branch=${branch_name}
   - name: cse-sasl-cyrus-darwinssl-macos-1100-clang-compile
