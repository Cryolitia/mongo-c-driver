--- conflicted
+++ resolved
@@ -1021,20 +1021,15 @@
    return is_replset;
 }
 
-<<<<<<< HEAD
+int
+test_framework_skip_if_single (void)
+{
+   return (test_framework_is_mongos () || test_framework_is_replset());
+}
+
 bool
 test_framework_server_is_secondary (mongoc_client_t *client,
                                     uint32_t server_id)
-=======
-int
-test_framework_skip_if_single (void)
-{
-   return (test_framework_is_mongos () || test_framework_is_replset());
-}
-
-int
-test_framework_skip_if_mongos (void)
->>>>>>> 46ff8b22
 {
    bson_t reply;
    bson_iter_t iter;
