VERSION --arg-scope-and-set --pass-args 0.7
LOCALLY

IMPORT ./tools/ AS tools

# For target names, descriptions, and build parameters, run the "doc" Earthly subcommand.
# Example use: <earthly> +build --env=u22 --sasl=off --tls=OpenSSL --c_compiler=gcc

# build :
#   Build libmongoc and libbson using the specified environment.
#
# The --env argument specifies the build environment among the `+env.xyz` environment
# targets, using --purpose=build for the build environment. Refer to the target
# list for a list of available build environments.
build:
    # env is an argument
    ARG --required env
    FROM --pass-args +env.$env --purpose=build
    # The configuration to be built
    ARG config=RelWithDebInfo
    # The prefix at which to install the built result
    ARG install_prefix=/opt/mongo-c-driver
    # Build configuration parameters. Will be case-normalized for CMake usage.
    ARG --required sasl
    ARG --required tls
    LET source_dir=/opt/mongoc/source
    LET build_dir=/opt/mongoc/build
    COPY --dir \
        src/ \
        build/ \
        COPYING \
        CMakeLists.txt \
        README.rst \
        THIRD_PARTY_NOTICES \
        NEWS \
        "$source_dir"
    COPY +version-current/ $source_dir
    ENV CCACHE_HOME=/root/.cache/ccache
    RUN cmake -S "$source_dir" -B "$build_dir" -G "Ninja Multi-Config" \
        -D ENABLE_AUTOMATIC_INIT_AND_CLEANUP=OFF \
        -D ENABLE_MAINTAINER_FLAGS=ON \
        -D ENABLE_SHM_COUNTERS=ON \
        -D ENABLE_EXTRA_ALIGNMENT=OFF \
        -D ENABLE_SASL=$(echo $sasl | __str upper) \
        -D ENABLE_SNAPPY=ON \
        -D ENABLE_SRV=ON \
        -D ENABLE_ZLIB=BUNDLED \
        -D ENABLE_SSL=$(echo $tls | __str upper) \
        -D ENABLE_COVERAGE=ON \
        -D ENABLE_DEBUG_ASSERTIONS=ON \
        -Werror
    RUN --mount=type=cache,target=$CCACHE_HOME \
        env CCACHE_BASE="$source_dir" \
            cmake --build $build_dir --config $config
    RUN cmake --install $build_dir --prefix="$install_prefix" --config $config
    SAVE ARTIFACT /opt/mongoc/build/* /build-tree/
    SAVE ARTIFACT /opt/mongo-c-driver/* /root/

# test-example will build one of the libmongoc example projects using the build
# that comes from the +build target. Arguments for +build should also be provided
test-example:
    ARG --required env
    FROM --pass-args +env.$env --purpose=build
    # Grab the built library
    COPY --pass-args +build/root /opt/mongo-c-driver
    # Add the example files
    COPY --dir \
        src/libmongoc/examples/cmake \
        src/libmongoc/examples/cmake-deprecated \
        src/libmongoc/examples/hello_mongoc.c \
        /opt/mongoc-test/
    # Configure and build it
    RUN cmake \
            -S /opt/mongoc-test/cmake/find_package \
            -B /bld \
            -G Ninja \
            -D CMAKE_PREFIX_PATH=/opt/mongo-c-driver
    RUN cmake --build /bld

# test-cxx-driver :
#   Clone and build the mongo-cxx-driver project, using the current mongo-c-driver
#   for the build.
#
# The “--test_mongocxx_ref” argument must be a clone-able Git ref. The driver source
# will be cloned at this point and built.
#
# The “--cxx_version_current” argument will be inserted into the VERSION_CURRENT
# file for the cxx-driver build. The default value is “0.0.0”
#
# Arguments for +build should be provided.
test-cxx-driver:
    ARG --required env
    ARG --required test_mongocxx_ref
    FROM --pass-args +env.$env --purpose=build
    ARG cxx_compiler
    IF test "$cxx_compiler" = ""
        # No cxx_compiler is set, so infer based on a possible c_compiler option
        ARG c_compiler
        IF test "$c_compiler" != ""
            # ADD_CXX_COMPILER will remap the C compiler name to an appropriate C++ name
            LET cxx_compiler="$c_compiler"
        ELSE
            LET cxx_compiler =  gcc
        END
    END
    ARG cxx_version_current=0.0.0
    DO tools+ADD_CXX_COMPILER --cxx_compiler=$cxx_compiler
    COPY --pass-args +build/root /opt/mongo-c-driver
    LET source=/opt/mongo-cxx-driver/src
    LET build=/opt/mongo-cxx-driver/bld
    GIT CLONE --branch=$test_mongocxx_ref https://github.com/mongodb/mongo-cxx-driver.git $source
    RUN echo $cxx_version_current > $source/build/VERSION_CURRENT
    RUN cmake -S $source -B $build -G Ninja -D CMAKE_PREFIX_PATH=/opt/mongo-c-driver -D CMAKE_CXX_STANDARD=17
    ENV CCACHE_HOME=/root/.cache/ccache
    ENV CCACHE_BASE=$source
    RUN --mount=type=cache,target=$CCACHE_HOME cmake --build $build

# version-current :
#   Create the VERSION_CURRENT file using Git. This file is exported as an artifact at /
version-current:
    # Run on Alpine, which does this work the fastest
    FROM alpine:3.18
    # Install Python and Git, the only things required for this job:
    RUN apk add git python3
    # Copy only the .git/ directory and calc_release_version, which are enough to get the VERSION_CURRENT
    COPY --dir .git/ build/calc_release_version.py /s/
    # Calculate it:
    RUN cd /s/ && \
        python calc_release_version.py --next-minor > VERSION_CURRENT
    SAVE ARTIFACT /s/VERSION_CURRENT

# PREP_CMAKE "warms up" the CMake installation cache for the current environment
PREP_CMAKE:
    COMMAND
    LET scratch=/opt/mongoc-cmake
    # Copy the minimal amount that we need, as to avoid cache invalidation
    COPY tools/use.sh tools/platform.sh tools/paths.sh tools/base.sh tools/download.sh \
        $scratch/tools/
    COPY .evergreen/scripts/find-cmake-version.sh \
        .evergreen/scripts/use-tools.sh \
        .evergreen/scripts/find-cmake-latest.sh \
        .evergreen/scripts/cmake.sh \
        $scratch/.evergreen/scripts/
    # "Install" a shim that runs our managed CMake executable:
    RUN __alias cmake /opt/mongoc-cmake/.evergreen/scripts/cmake.sh
    # Executing any CMake command will warm the cache:
    RUN cmake --version

env-warmup:
    ARG --required env
    BUILD --pass-args +env.$env --purpose=build
    BUILD --pass-args +env.$env --purpose=test

# Simultaneously builds and tests multiple different platforms
multibuild:
    BUILD +run --targets "test-example" \
        --env=alpine3.16 --env=alpine3.17 --env=alpine3.18 --env=alpine3.19 \
        --env=u20 --env=u22 \
        --env=archlinux \
        --tls=OpenSSL --tls=off \
        --sasl=Cyrus --sasl=off \
        --c_compiler=gcc --c_compiler=clang \
        --test_mongocxx_ref=master
    # Note: At time of writing, Ubuntu does not support LibreSSL, so run those
    #   tests on a separate BUILD line that does not include Ubuntu:
    BUILD +run --targets "test-example" \
        --env=alpine3.16 --env=alpine3.17 --env=alpine3.18 --env=alpine3.19 \
        --env=archlinux \
        --tls=LibreSSL \
        --sasl=Cyrus --sasl=off \
        --c_compiler=gcc --c_compiler=clang \
        --test_mongocxx_ref=master

<<<<<<< HEAD
=======
# release-archive :
#   Create a release archive of the source tree. (Refer to dev docs)
release-archive:
    FROM alpine:3.20
    RUN apk add git bash
    ARG --required sbom_branch
    ARG --required prefix
    ARG --required ref

    WORKDIR /s
    COPY --dir .git .

    # Get the commit hash that we are archiving. Use ^{commit} to "dereference" tag objects
    LET revision = $(git rev-parse "$ref^{commit}")
    RUN git restore --quiet --source=$revision -- VERSION_CURRENT
    LET version = $(cat VERSION_CURRENT)

    # Pick the waterfall project based on the tag
    COPY tools+tools-dir/__str /usr/local/bin/__str
    IF __str test "$version" -matches ".*\.0\$"
        # This is a minor release. Link to the build on the main project.
        LET base = "mongo_c_driver"
    ELSE
        # This is (probably) a patch release. Link to the build on the release branch.
        LET base = "mongo_c_driver_latest_release"
    END

    COPY (+sbom-download/augmented-sbom.json --branch=$sbom_branch) cyclonedx.sbom.json

    # The full link to the build for this commit
    LET waterfall_url = "https://spruce.mongodb.com/version/${base}_${revision}"
    # Insert the URL into the SSDLC report
    COPY etc/ssdlc.md ssdlc_compliance_report.md
    RUN sed -i "
        s|@waterfall_url@|$waterfall_url|g
        s|@version@|$version|g
    " ssdlc_compliance_report.md
    # Generate the archive
    RUN git archive -o release.tar.gz \
        --prefix="$prefix/" \ # Set the archive path prefix
        "$revision" \ # Add the source tree
        --add-file cyclonedx.sbom.json \ # Add the SBOM
        --add-file ssdlc_compliance_report.md
    SAVE ARTIFACT release.tar.gz

# Obtain the signing public key. Exported as an artifact /c-driver.pub
signing-pubkey:
    FROM alpine:3.20
    RUN apk add curl
    RUN curl --location --silent --fail "https://pgp.mongodb.com/c-driver.pub" -o /c-driver.pub
    SAVE ARTIFACT /c-driver.pub

# sign-file :
#   Sign an arbitrary file. This uses internal MongoDB tools and requires authentication
#   to be used to access them. (Refer to dev docs)
sign-file:
    # Pull from Garasign:
    FROM artifactory.corp.mongodb.com/release-tools-container-registry-local/garasign-gpg
    # Copy the file to be signed
    ARG --required file
    COPY $file /s/file
    # Run the GPG signing command. Requires secrets!
    RUN --secret GRS_CONFIG_USER1_USERNAME --secret GRS_CONFIG_USER1_PASSWORD \
        gpgloader && \
        gpg --yes --verbose --armor --detach-sign --output=/s/signature.asc /s/file
    # Export the detatched signature
    SAVE ARTIFACT /s/signature.asc /
    # Verify the file signature against the public key
    COPY +signing-pubkey/c-driver.pub /s/
    RUN touch /keyring && \
        gpg --no-default-keyring --keyring /keyring --import /s/c-driver.pub && \
        gpgv --keyring=/keyring /s/signature.asc /s/file

# signed-release :
#   Generate a signed release artifact. Refer to the "Earthly" page of our dev docs for more information.
#   (Refer to dev docs)
signed-release:
    FROM alpine:3.20
    RUN apk add git
    # We need to know which branch to get the SBOM from
    ARG --required sbom_branch
    # The version of the release. This affects the filepaths of the output and is the default for --ref
    ARG --required version
    # The Git revision of the repository to be archived. By default, archives the tag of the given version
    ARG ref=refs/tags/$version
    # File stem and archive prefix:
    LET stem="mongo-c-driver-$version"
    WORKDIR /s
    # Run the commands "locally" so that the files can be transferred between the
    # targets via the host filesystem.
    LOCALLY
    # Clean out a scratch space for us to work with
    LET rel_dir = ".scratch/release"
    RUN rm -rf -- "$rel_dir"
    # Primary artifact files
    LET rel_tgz = "$rel_dir/$stem.tar.gz"
    LET rel_asc = "$rel_dir/$stem.tar.gz.asc"
    # Make the release archive:
    COPY (+release-archive/ --branch=$sbom_branch --prefix=$stem --ref=$ref) $rel_dir/
    RUN mv $rel_dir/release.tar.gz $rel_tgz
    # Sign the release archive:
    COPY (+sign-file/signature.asc --file $rel_tgz) $rel_asc
    # Save them as an artifact.
    SAVE ARTIFACT $rel_dir /dist
    # Remove our scratch space from the host. Getting at the artifacts requires `earthly --artifact`
    RUN rm -rf -- "$rel_dir"

# This target is simply an environment in which the SilkBomb executable is available.
silkbomb:
    FROM artifactory.corp.mongodb.com/release-tools-container-registry-public-local/silkbomb:1.0
    # Alias the silkbom executable to a simpler name:
    RUN ln -s /python/src/sbom/silkbomb/bin /usr/local/bin/silkbomb

>>>>>>> a463a46c
# sbom-generate :
#   Generate/update the etc/cyclonedx.sbom.json file from the etc/purls.txt file.
#
# This target will update the existing etc/cyclonedx.sbom.json file in-place based
# on the content of etc/purls.txt.
sbom-generate:
<<<<<<< HEAD
    FROM artifactory.corp.mongodb.com/release-tools-container-registry-public-local/silkbomb:1.0
    # Alias the silkbom executable to a simpler name:
    RUN ln -s /python/src/sbom/silkbomb/bin /usr/local/bin/silkbomb
=======
    FROM +silkbomb
>>>>>>> a463a46c
    # Copy in the relevant files:
    WORKDIR /s
    COPY etc/purls.txt etc/cyclonedx.sbom.json /s/
    # Update the SBOM file:
    RUN silkbomb update \
        --purls purls.txt \
        --sbom-in cyclonedx.sbom.json \
        --sbom-out cyclonedx.sbom.json
    # Save the result back to the host:
    SAVE ARTIFACT /s/cyclonedx.sbom.json AS LOCAL etc/cyclonedx.sbom.json

<<<<<<< HEAD
=======
# sbom-download :
#   Download an augmented SBOM from the Silk server for the given branch. Exports
#   the artifact as /augmented-sbom.json
#
# Requires credentials for silk access.
sbom-download:
    FROM alpine:3.20
    ARG --required branch
    # Run the SilkBomb tool to download the artifact that matches the requested branch
    FROM +silkbomb
    # Set --no-cache, because the remote artifact could change arbitrarily over time
    RUN --no-cache \
        --secret SILK_CLIENT_ID \
        --secret SILK_CLIENT_SECRET \
        silkbomb download \
            --sbom-out augmented-sbom.json \
            --silk-asset-group mongo-c-driver-${branch}
    # Export as /augmented-sbom.json
    SAVE ARTIFACT augmented-sbom.json

>>>>>>> a463a46c
# create-silk-asset-group :
#   Create an asset group in Silk for the Git branch if one is not already defined.
#
# Requires credentials for Silk access.
#
# If --branch is not specified, it will be inferred from the current Git branch
create-silk-asset-group:
    ARG branch
    # Get a default value for $branch
    FROM alpine:3.19
    IF test "${branch}" = ""
        LOCALLY
        LET branch=$(git rev-parse --abbrev-ref HEAD)
        RUN --no-cache echo "Inferred asset-group name from Git HEAD to be “${branch}”"
    END
    # Reset to alpine from the LOCALLY above
    FROM alpine:3.19
    RUN apk add python3
    # Copy in the script
    COPY tools/create-silk-asset-group.py /opt/
    # # Run the creation script. Refer to tools/create-silk-asset-group.py for details
    RUN --no-cache \
        --secret SILK_CLIENT_ID \
        --secret SILK_CLIENT_SECRET \
        python /opt/create-silk-asset-group.py \
            --branch=${branch} \
            --project=mongo-c-driver \
            --code-repo-url=https://github.com/mongodb/mongo-c-driver \
            --sbom-lite-path=etc/cyclonedx.sbom.json \
            --exist-ok

<<<<<<< HEAD
=======

snyk:
    FROM --platform=linux/amd64 ubuntu:24.04
    RUN apt-get update && apt-get -y install curl
    RUN curl --location https://github.com/snyk/cli/releases/download/v1.1291.1/snyk-linux -o /usr/local/bin/snyk
    RUN chmod a+x /usr/local/bin/snyk

snyk-test:
    FROM +snyk
    WORKDIR /s
    # Take the scan from within the `src/` directory. This seems to help Snyk
    # actually find the external dependencies that live there.
    COPY --dir src .
    WORKDIR src/
    # Snaptshot the repository and run the scan
    RUN --no-cache --secret SNYK_TOKEN \
        snyk test --unmanaged --json > snyk.json
    SAVE ARTIFACT snyk.json

# snyk-monitor-snapshot :
#   Post a crafted snapshot of the repository to Snyk for monitoring. Refer to "Snyk Scanning"
#   in the dev docs for more details.
snyk-monitor-snapshot:
    FROM +snyk
    WORKDIR /s
    ARG remote="https://github.com/mongodb/mongo-c-driver.git"
    ARG --required branch
    ARG --required name
    IF test "$remote" = "local"
        COPY --dir src .
    ELSE
        GIT CLONE --branch $branch $remote clone
        RUN mv clone/src .
    END
    # Take the scan from within the `src/` directory. This seems to help Snyk
    # actually find the external dependencies that live there.
    WORKDIR src/
    # Snaptshot the repository and run the scan
    RUN --no-cache --secret SNYK_TOKEN --secret SNYK_ORGANIZATION \
        snyk monitor \
            --org=$SNYK_ORGANIZATION \
            --target-reference=$name \
            --unmanaged \
            --print-deps \
            --project-name=mongo-c-driver \
            --remote-repo-url=https://github.com/mongodb/mongo-c-driver

>>>>>>> a463a46c
# test-vcpkg-classic :
#   Builds src/libmongoc/examples/cmake/vcpkg by using vcpkg to download and
#   install a mongo-c-driver build in "classic mode". *Does not* use the local
#   mongo-c-driver repository.
test-vcpkg-classic:
    FROM +vcpkg-base
    RUN vcpkg install mongo-c-driver
    RUN rm -rf _build && \
        make test-classic

# test-vcpkg-manifest-mode :
#   Builds src/libmongoc/examples/cmake/vcpkg by using vcpkg to download and
#   install a mongo-c-driver package based on the content of a vcpkg.json manifest
#   that is injected into the project.
test-vcpkg-manifest-mode:
    FROM +vcpkg-base
    RUN apk add jq
    RUN jq -n ' { \
            name: "test-app", \
            version: "1.2.3", \
            dependencies: ["mongo-c-driver"], \
        }' > vcpkg.json && \
        cat vcpkg.json
    RUN rm -rf _build && \
        make test-manifest-mode

vcpkg-base:
    FROM alpine:3.18
    RUN apk add cmake curl gcc g++ musl-dev ninja-is-really-ninja zip unzip tar \
                build-base git pkgconf perl bash linux-headers
    ENV VCPKG_ROOT=/opt/vcpkg-git
    ENV VCPKG_FORCE_SYSTEM_BINARIES=1
    GIT CLONE --branch=2023.06.20 https://github.com/microsoft/vcpkg $VCPKG_ROOT
    RUN $VCPKG_ROOT/bootstrap-vcpkg.sh -disableMetrics && \
        install -spD -m 755 $VCPKG_ROOT/vcpkg /usr/local/bin/
    LET src_dir=/opt/mongoc-vcpkg-example
    COPY src/libmongoc/examples/cmake/vcpkg/ $src_dir
    WORKDIR $src_dir

# run :
#   Run one or more targets simultaneously.
#
# The “--targets” argument should be a single-string space-separated list of
# target names (not including a leading ‘+’) identifying targets to mark for
# execution. Targets will be executed concurrently. Other build arguments
# will be forwarded to the executed targets.
run:
    LOCALLY
    ARG --required targets
    FOR __target IN $targets
        BUILD +$__target
    END


# d88888b d8b   db db    db d888888b d8888b.  .d88b.  d8b   db .88b  d88. d88888b d8b   db d888888b .d8888.
# 88'     888o  88 88    88   `88'   88  `8D .8P  Y8. 888o  88 88'YbdP`88 88'     888o  88 `~~88~~' 88'  YP
# 88ooooo 88V8o 88 Y8    8P    88    88oobY' 88    88 88V8o 88 88  88  88 88ooooo 88V8o 88    88    `8bo.
# 88~~~~~ 88 V8o88 `8b  d8'    88    88`8b   88    88 88 V8o88 88  88  88 88~~~~~ 88 V8o88    88      `Y8b.
# 88.     88  V888  `8bd8'    .88.   88 `88. `8b  d8' 88  V888 88  88  88 88.     88  V888    88    db   8D
# Y88888P VP   V8P    YP    Y888888P 88   YD  `Y88P'  VP   V8P YP  YP  YP Y88888P VP   V8P    YP    `8888Y'

env.u18:
    DO --pass-args +UBUNTU_ENV --version=18.04

env.u20:
    DO --pass-args +UBUNTU_ENV --version=20.04

env.u22:
    DO --pass-args +UBUNTU_ENV --version=22.04

env.alpine3.16:
    DO --pass-args +ALPINE_ENV --version=3.16

env.alpine3.17:
    DO --pass-args +ALPINE_ENV --version=3.17

env.alpine3.18:
    DO --pass-args +ALPINE_ENV --version=3.18

env.alpine3.19:
    DO --pass-args +ALPINE_ENV --version=3.19

env.archlinux:
    FROM --pass-args tools+init-env --from archlinux
    RUN pacman-key --init
    ARG --required purpose

    RUN __install ninja snappy

    IF test "$purpose" = build
        RUN __install ccache
    END

    # We don't install SASL here, because it's pre-installed on Arch
    DO --pass-args tools+ADD_TLS
    DO --pass-args tools+ADD_C_COMPILER
    DO +PREP_CMAKE

ALPINE_ENV:
    COMMAND
    ARG --required version
    FROM --pass-args tools+init-env --from alpine:$version
    # XXX: On Alpine, we just use the system's CMake. At time of writing, it is
    # very up-to-date and much faster than building our own from source (since
    # Kitware does not (yet) provide libmuslc builds of CMake)
    RUN __install bash curl cmake ninja musl-dev make
    ARG --required purpose

    IF test "$purpose" = "build"
        RUN __install snappy-dev ccache
    ELSE IF test "$purpose" = "test"
        RUN __install snappy
    END

    DO --pass-args tools+ADD_SASL
    DO --pass-args tools+ADD_TLS
    # Add "gcc" when installing Clang, since it pulls in a lot of runtime libraries and
    # utils that are needed for linking with Clang
    DO --pass-args tools+ADD_C_COMPILER --clang_pkg="gcc clang compiler-rt"

UBUNTU_ENV:
    COMMAND
    ARG --required version
    FROM --pass-args tools+init-env --from ubuntu:$version
    RUN __install curl build-essential
    ARG --required purpose

    IF test "$purpose" = build
        RUN __install ninja-build gcc ccache libsnappy-dev zlib1g-dev
    ELSE IF test "$purpose" = test
        RUN __install libsnappy1v5 ninja-build
    END

    DO --pass-args tools+ADD_SASL
    DO --pass-args tools+ADD_TLS
    DO --pass-args tools+ADD_C_COMPILER
    DO +PREP_CMAKE<|MERGE_RESOLUTION|>--- conflicted
+++ resolved
@@ -171,8 +171,6 @@
         --c_compiler=gcc --c_compiler=clang \
         --test_mongocxx_ref=master
 
-<<<<<<< HEAD
-=======
 # release-archive :
 #   Create a release archive of the source tree. (Refer to dev docs)
 release-archive:
@@ -286,20 +284,13 @@
     # Alias the silkbom executable to a simpler name:
     RUN ln -s /python/src/sbom/silkbomb/bin /usr/local/bin/silkbomb
 
->>>>>>> a463a46c
 # sbom-generate :
 #   Generate/update the etc/cyclonedx.sbom.json file from the etc/purls.txt file.
 #
 # This target will update the existing etc/cyclonedx.sbom.json file in-place based
 # on the content of etc/purls.txt.
 sbom-generate:
-<<<<<<< HEAD
-    FROM artifactory.corp.mongodb.com/release-tools-container-registry-public-local/silkbomb:1.0
-    # Alias the silkbom executable to a simpler name:
-    RUN ln -s /python/src/sbom/silkbomb/bin /usr/local/bin/silkbomb
-=======
     FROM +silkbomb
->>>>>>> a463a46c
     # Copy in the relevant files:
     WORKDIR /s
     COPY etc/purls.txt etc/cyclonedx.sbom.json /s/
@@ -311,8 +302,6 @@
     # Save the result back to the host:
     SAVE ARTIFACT /s/cyclonedx.sbom.json AS LOCAL etc/cyclonedx.sbom.json
 
-<<<<<<< HEAD
-=======
 # sbom-download :
 #   Download an augmented SBOM from the Silk server for the given branch. Exports
 #   the artifact as /augmented-sbom.json
@@ -333,7 +322,6 @@
     # Export as /augmented-sbom.json
     SAVE ARTIFACT augmented-sbom.json
 
->>>>>>> a463a46c
 # create-silk-asset-group :
 #   Create an asset group in Silk for the Git branch if one is not already defined.
 #
@@ -365,8 +353,6 @@
             --sbom-lite-path=etc/cyclonedx.sbom.json \
             --exist-ok
 
-<<<<<<< HEAD
-=======
 
 snyk:
     FROM --platform=linux/amd64 ubuntu:24.04
@@ -414,7 +400,6 @@
             --project-name=mongo-c-driver \
             --remote-repo-url=https://github.com/mongodb/mongo-c-driver
 
->>>>>>> a463a46c
 # test-vcpkg-classic :
 #   Builds src/libmongoc/examples/cmake/vcpkg by using vcpkg to download and
 #   install a mongo-c-driver build in "classic mode". *Does not* use the local
